{
  # Core dependencies
  pkgs,
  lib,
  runCommand,
  buildPackages,
  # Image configuration
  name ? "nix",
  tag ? "latest",
  bundleNixpkgs ? true,
  channelName ? "nixpkgs",
  channelURL ? "https://nixos.org/channels/nixpkgs-unstable",
  extraPkgs ? [ ],
  maxLayers ? 70,
  nixConf ? { },
  flake-registry ? null,
  uid ? 0,
  gid ? 0,
  uname ? "root",
  gname ? "root",
  # Default Packages
  nix,
  bashInteractive,
  coreutils-full,
  gnutar,
  gzip,
  gnugrep,
  which,
  curl,
  less,
  wget,
  man,
  cacert,
  findutils,
  iana-etc,
  gitMinimal,
  openssh,
  # Other dependencies
  shadow,
}:
let
  defaultPkgs = [
    nix
    bashInteractive
    coreutils-full
    gnutar
    gzip
    gnugrep
    which
    curl
    less
    wget
    man
    cacert.out
    findutils
    iana-etc
    gitMinimal
    openssh
  ] ++ extraPkgs;

  users =
    {

      root = {
        uid = 0;
        shell = lib.getExe bashInteractive;
        home = "/root";
        gid = 0;
        groups = [ "root" ];
        description = "System administrator";
      };

      nobody = {
        uid = 65534;
        shell = lib.getExe' shadow "nologin";
        home = "/var/empty";
        gid = 65534;
        groups = [ "nobody" ];
        description = "Unprivileged account (don't use!)";
      };

    }
    // lib.optionalAttrs (uid != 0) {
      "${uname}" = {
        uid = uid;
        shell = lib.getExe bashInteractive;
        home = "/home/${uname}";
        gid = gid;
        groups = [ "${gname}" ];
        description = "Nix user";
      };
    }
    // lib.listToAttrs (
      map (n: {
        name = "nixbld${toString n}";
        value = {
          uid = 30000 + n;
          gid = 30000;
          groups = [ "nixbld" ];
          description = "Nix build user ${toString n}";
        };
      }) (lib.lists.range 1 32)
    );

  groups =
    {
      root.gid = 0;
      nixbld.gid = 30000;
      nobody.gid = 65534;
    }
    // lib.optionalAttrs (gid != 0) {
      "${gname}".gid = gid;
    };

  userToPasswd = (
    k:
    {
      uid,
      gid ? 65534,
      home ? "/var/empty",
      description ? "",
      shell ? "/bin/false",
      groups ? [ ],
    }:
    "${k}:x:${toString uid}:${toString gid}:${description}:${home}:${shell}"
  );
  passwdContents = (lib.concatStringsSep "\n" (lib.attrValues (lib.mapAttrs userToPasswd users)));

  userToShadow = k: { ... }: "${k}:!:1::::::";
  shadowContents = (lib.concatStringsSep "\n" (lib.attrValues (lib.mapAttrs userToShadow users)));

  # Map groups to members
  # {
  #   group = [ "user1" "user2" ];
  # }
  groupMemberMap = (
    let
      # Create a flat list of user/group mappings
      mappings = (
        builtins.foldl' (
          acc: user:
          let
            groups = users.${user}.groups or [ ];
          in
          acc
          ++ map (group: {
            inherit user group;
          }) groups
        ) [ ] (lib.attrNames users)
      );
    in
    (builtins.foldl' (
      acc: v:
      acc
      // {
        ${v.group} = acc.${v.group} or [ ] ++ [ v.user ];
      }
    ) { } mappings)
  );

  groupToGroup =
    k:
    { gid }:
    let
      members = groupMemberMap.${k} or [ ];
    in
    "${k}:x:${toString gid}:${lib.concatStringsSep "," members}";
  groupContents = (lib.concatStringsSep "\n" (lib.attrValues (lib.mapAttrs groupToGroup groups)));

  defaultNixConf = {
    sandbox = "false";
    build-users-group = "nixbld";
    trusted-public-keys = [ "cache.nixos.org-1:6NCHdD59X431o0gWypbMrAURkbJ16ZPMQFGspcDShjY=" ];
  };

  nixConfContents =
    (lib.concatStringsSep "\n" (
      lib.mapAttrsToList (
        n: v:
        let
          vStr = if builtins.isList v then lib.concatStringsSep " " v else v;
        in
        "${n} = ${vStr}"
      ) (defaultNixConf // nixConf)
    ))
    + "\n";

  userHome = if uid == 0 then "/root" else "/home/${uname}";

  baseSystem =
    let
      nixpkgs = pkgs.path;
      channel = runCommand "channel-nixos" { inherit bundleNixpkgs; } ''
        mkdir $out
        if [ "$bundleNixpkgs" ]; then
          ln -s ${
            builtins.path {
              path = nixpkgs;
              name = "source";
            }
          } $out/nixpkgs
          echo "[]" > $out/manifest.nix
        fi
      '';
      rootEnv = buildPackages.buildEnv {
        name = "root-profile-env";
        paths = defaultPkgs;
      };
      manifest = buildPackages.runCommand "manifest.nix" { } ''
        cat > $out <<EOF
        [
        ${lib.concatStringsSep "\n" (
          builtins.map (
            drv:
            let
              outputs = drv.outputsToInstall or [ "out" ];
            in
            ''
              {
                ${lib.concatStringsSep "\n" (
                  builtins.map (output: ''
                    ${output} = { outPath = "${lib.getOutput output drv}"; };
                  '') outputs
                )}
                outputs = [ ${lib.concatStringsSep " " (builtins.map (x: "\"${x}\"") outputs)} ];
                name = "${drv.name}";
                outPath = "${drv}";
                system = "${drv.system}";
                type = "derivation";
                meta = { };
              }
            ''
          ) defaultPkgs
        )}
        ]
        EOF
      '';
      profile = buildPackages.runCommand "user-environment" { } ''
        mkdir $out
        cp -a ${rootEnv}/* $out/
        ln -s ${manifest} $out/manifest.nix
      '';
      flake-registry-path =
        if (flake-registry == null) then
          null
        else if (builtins.readFileType (toString flake-registry)) == "directory" then
          "${flake-registry}/flake-registry.json"
        else
          flake-registry;
    in
    runCommand "base-system"
      {
        inherit
          passwdContents
          groupContents
          shadowContents
          nixConfContents
          ;
        passAsFile = [
          "passwdContents"
          "groupContents"
          "shadowContents"
          "nixConfContents"
        ];
        allowSubstitutes = false;
        preferLocalBuild = true;
      }
      (
        ''
          env
          set -x
          mkdir -p $out/etc

          mkdir -p $out/etc/ssl/certs
          ln -s /nix/var/nix/profiles/default/etc/ssl/certs/ca-bundle.crt $out/etc/ssl/certs

          cat $passwdContentsPath > $out/etc/passwd
          echo "" >> $out/etc/passwd

          cat $groupContentsPath > $out/etc/group
          echo "" >> $out/etc/group

          cat $shadowContentsPath > $out/etc/shadow
          echo "" >> $out/etc/shadow

          mkdir -p $out/usr
          ln -s /nix/var/nix/profiles/share $out/usr/

          mkdir -p $out/nix/var/nix/gcroots

          mkdir $out/tmp

          mkdir -p $out/var/tmp

          mkdir -p $out/etc/nix
          cat $nixConfContentsPath > $out/etc/nix/nix.conf

          mkdir -p $out${userHome}
          mkdir -p $out/nix/var/nix/profiles/per-user/${uname}

          ln -s ${profile} $out/nix/var/nix/profiles/default-1-link
          ln -s /nix/var/nix/profiles/default-1-link $out/nix/var/nix/profiles/default

          ln -s ${channel} $out/nix/var/nix/profiles/per-user/${uname}/channels-1-link
          ln -s /nix/var/nix/profiles/per-user/${uname}/channels-1-link $out/nix/var/nix/profiles/per-user/${uname}/channels

          mkdir -p $out${userHome}/.nix-defexpr
          ln -s /nix/var/nix/profiles/per-user/${uname}/channels $out${userHome}/.nix-defexpr/channels
          echo "${channelURL} ${channelName}" > $out${userHome}/.nix-channels

          mkdir -p $out/bin $out/usr/bin
          ln -s ${lib.getExe' coreutils-full "env"} $out/usr/bin/env
          ln -s ${lib.getExe bashInteractive} $out/bin/sh

        ''
        + (lib.optionalString (flake-registry-path != null) ''
          nixCacheDir="${userHome}/.cache/nix"
          mkdir -p $out$nixCacheDir
          globalFlakeRegistryPath="$nixCacheDir/flake-registry.json"
          ln -s ${flake-registry-path} $out$globalFlakeRegistryPath
          mkdir -p $out/nix/var/nix/gcroots/auto
          rootName=$(${lib.getExe' nix "nix"} --extra-experimental-features nix-command hash file --type sha1 --base32 <(echo -n $globalFlakeRegistryPath))
          ln -s $globalFlakeRegistryPath $out/nix/var/nix/gcroots/auto/$rootName
        '')
      );

in
pkgs.dockerTools.buildLayeredImageWithNixDb {

  inherit
    name
    tag
    maxLayers
    uid
    gid
    uname
    gname
    ;

  contents = [ baseSystem ];

  extraCommands = ''
    rm -rf nix-support
    ln -s /nix/var/nix/profiles nix/var/nix/gcroots/profiles
  '';
  fakeRootCommands = ''
    chmod 1777 tmp
    chmod 1777 var/tmp
    chown -R ${toString uid}:${toString gid} .${userHome}
    chown -R ${toString uid}:${toString gid} nix
  '';

  config = {
<<<<<<< HEAD
    Cmd = [ (lib.getExe pkgs.bashInteractive) ];
=======
    Cmd = [ (lib.getExe bashInteractive) ];
>>>>>>> 918ac6b2
    User = "${toString uid}:${toString gid}";
    Env = [
      "USER=${uname}"
      "PATH=${
        lib.concatStringsSep ":" [
          "${userHome}/.nix-profile/bin"
          "/nix/var/nix/profiles/default/bin"
          "/nix/var/nix/profiles/default/sbin"
        ]
      }"
      "MANPATH=${
        lib.concatStringsSep ":" [
          "${userHome}/.nix-profile/share/man"
          "/nix/var/nix/profiles/default/share/man"
        ]
      }"
      "SSL_CERT_FILE=/nix/var/nix/profiles/default/etc/ssl/certs/ca-bundle.crt"
      "GIT_SSL_CAINFO=/nix/var/nix/profiles/default/etc/ssl/certs/ca-bundle.crt"
      "NIX_SSL_CERT_FILE=/nix/var/nix/profiles/default/etc/ssl/certs/ca-bundle.crt"
      "NIX_PATH=/nix/var/nix/profiles/per-user/${uname}/channels:${userHome}/.nix-defexpr/channels"
    ];
  };

}<|MERGE_RESOLUTION|>--- conflicted
+++ resolved
@@ -351,11 +351,7 @@
   '';
 
   config = {
-<<<<<<< HEAD
-    Cmd = [ (lib.getExe pkgs.bashInteractive) ];
-=======
     Cmd = [ (lib.getExe bashInteractive) ];
->>>>>>> 918ac6b2
     User = "${toString uid}:${toString gid}";
     Env = [
       "USER=${uname}"
