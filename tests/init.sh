--- conflicted
+++ resolved
@@ -18,11 +18,8 @@
 keep-derivations = false
 sandbox = false
 experimental-features = nix-command flakes
-<<<<<<< HEAD
+gc-reserved-space = 0
 flake-registry = $TEST_ROOT/registry.json
-=======
-gc-reserved-space = 0
->>>>>>> 14227aeb
 include nix.conf.extra
 EOF
 
