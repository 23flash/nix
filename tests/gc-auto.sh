source common.sh

clearStore

garbage1=$(nix add-to-store --name garbage1 ./nar-access.sh)
garbage2=$(nix add-to-store --name garbage2 ./nar-access.sh)
garbage3=$(nix add-to-store --name garbage3 ./nar-access.sh)

ls -l $garbage3
POSIXLY_CORRECT=1 du $garbage3

fake_free=$TEST_ROOT/fake-free
export _NIX_TEST_FREE_SPACE_FILE=$fake_free
echo 1100 > $fake_free

expr=$(cat <<EOF
with import ./config.nix; mkDerivation {
  name = "gc-A";
  buildCommand = ''
    set -x
    [[ \$(ls \$NIX_STORE/*-garbage? | wc -l) = 3 ]]
    mkdir \$out
    echo foo > \$out/bar
    echo 1...
    sleep 2
    echo 200 > ${fake_free}.tmp1
    mv ${fake_free}.tmp1 $fake_free
    echo 2...
    sleep 2
    echo 3...
    sleep 2
    echo 4...
    [[ \$(ls \$NIX_STORE/*-garbage? | wc -l) = 1 ]]
  '';
}
EOF
)

<<<<<<< HEAD
nix build --impure -v -o $TEST_ROOT/result-A -L "($expr)" \
    --min-free 1000 --max-free 2000 --min-free-check-interval 1 &
pid=$!

=======
>>>>>>> b774845a
expr2=$(cat <<EOF
with import ./config.nix; mkDerivation {
  name = "gc-B";
  buildCommand = ''
    set -x
    mkdir \$out
    echo foo > \$out/bar
    echo 1...
    sleep 2
    echo 200 > ${fake_free}.tmp2
    mv ${fake_free}.tmp2 $fake_free
    echo 2...
    sleep 2
    echo 3...
    sleep 2
    echo 4...
  '';
}
EOF
)

<<<<<<< HEAD
nix build --impure -v -o $TEST_ROOT/result-B -L "($expr2)" \
=======
nix build -v -o $TEST_ROOT/result-A -L "($expr)" \
    --min-free 1000 --max-free 2000 --min-free-check-interval 1 &
pid=$!

nix build -v -o $TEST_ROOT/result-B -L "($expr2)" \
>>>>>>> b774845a
    --min-free 1000 --max-free 2000 --min-free-check-interval 1

wait "$pid"

[[ foo = $(cat $TEST_ROOT/result-A/bar) ]]
[[ foo = $(cat $TEST_ROOT/result-B/bar) ]]<|MERGE_RESOLUTION|>--- conflicted
+++ resolved
@@ -36,13 +36,6 @@
 EOF
 )
 
-<<<<<<< HEAD
-nix build --impure -v -o $TEST_ROOT/result-A -L "($expr)" \
-    --min-free 1000 --max-free 2000 --min-free-check-interval 1 &
-pid=$!
-
-=======
->>>>>>> b774845a
 expr2=$(cat <<EOF
 with import ./config.nix; mkDerivation {
   name = "gc-B";
@@ -64,15 +57,11 @@
 EOF
 )
 
-<<<<<<< HEAD
-nix build --impure -v -o $TEST_ROOT/result-B -L "($expr2)" \
-=======
-nix build -v -o $TEST_ROOT/result-A -L "($expr)" \
+nix build --impure -v -o $TEST_ROOT/result-A -L "($expr)" \
     --min-free 1000 --max-free 2000 --min-free-check-interval 1 &
 pid=$!
 
-nix build -v -o $TEST_ROOT/result-B -L "($expr2)" \
->>>>>>> b774845a
+nix build --impure -v -o $TEST_ROOT/result-B -L "($expr2)" \
     --min-free 1000 --max-free 2000 --min-free-check-interval 1
 
 wait "$pid"
