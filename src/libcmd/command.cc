--- conflicted
+++ resolved
@@ -247,17 +247,11 @@
 
 void MixProfile::updateProfile(const StorePath & storePath)
 {
-<<<<<<< HEAD
-    if (!profile) return;
-    auto store = getDstStore().dynamic_pointer_cast<LocalFSStore>();
-    if (!store) throw Error("'--profile' is not supported for this Nix store");
-=======
     if (!profile)
         return;
-    auto store = getStore().dynamic_pointer_cast<LocalFSStore>();
+    auto store = getDstStore().dynamic_pointer_cast<LocalFSStore>();
     if (!store)
         throw Error("'--profile' is not supported for this Nix store");
->>>>>>> c4f56cb9
     auto profile2 = absPath(*profile);
     switchLink(profile2, createGeneration(*store, profile2, storePath));
 }
@@ -353,14 +347,8 @@
 
 void MixEnvironment::setEnviron()
 {
-<<<<<<< HEAD
-    if (ignoreEnvironment) {
-        if (!unset.empty())
-            throw UsageError("--unset does not make sense with --ignore-environment");
-=======
     if (ignoreEnvironment && !unsetVars.empty())
         throw UsageError("--unset-env-var does not make sense with --ignore-env");
->>>>>>> c4f56cb9
 
     if (!ignoreEnvironment && !keepVars.empty())
         throw UsageError("--keep-env-var does not make sense without --ignore-env");
