#include "fetchers.hh"
#include "store-api.hh"
#include "source-path.hh"
#include "fetch-to-store.hh"
#include "json-utils.hh"
#include "store-path-accessor.hh"

#include <nlohmann/json.hpp>

namespace nix::fetchers {

using InputSchemeMap = std::map<std::string_view, std::shared_ptr<InputScheme>>;

std::unique_ptr<InputSchemeMap> inputSchemes = nullptr;

void registerInputScheme(std::shared_ptr<InputScheme> && inputScheme)
{
    if (!inputSchemes)
        inputSchemes = std::make_unique<InputSchemeMap>();
    auto schemeName = inputScheme->schemeName();
    if (inputSchemes->count(schemeName) > 0)
        throw Error("Input scheme with name %s already registered", schemeName);
    inputSchemes->insert_or_assign(schemeName, std::move(inputScheme));
}

nlohmann::json dumpRegisterInputSchemeInfo() {
    using nlohmann::json;

    auto res = json::object();

    for (auto & [name, scheme] : *inputSchemes) {
        auto & r = res[name] = json::object();
        r["allowedAttrs"] = scheme->allowedAttrs();
    }

    return res;
}

Input Input::fromURL(
    const Settings & settings,
    const std::string & url, bool requireTree)
{
    return fromURL(settings, parseURL(url), requireTree);
}

static void fixupInput(Input & input)
{
    // Check common attributes.
    input.getType();
    input.getRef();
    input.getRevCount();
    input.getLastModified();
}

Input Input::fromURL(
    const Settings & settings,
    const ParsedURL & url, bool requireTree)
{
    for (auto & [_, inputScheme] : *inputSchemes) {
        auto res = inputScheme->inputFromURL(settings, url, requireTree);
        if (res) {
            experimentalFeatureSettings.require(inputScheme->experimentalFeature());
            res->scheme = inputScheme;
            fixupInput(*res);
            return std::move(*res);
        }
    }

    throw Error("input '%s' is unsupported", url.url);
}

Input Input::fromAttrs(const Settings & settings, Attrs && attrs)
{
    auto schemeName = ({
        auto schemeNameOpt = maybeGetStrAttr(attrs, "type");
        if (!schemeNameOpt)
            throw Error("'type' attribute to specify input scheme is required but not provided");
        *std::move(schemeNameOpt);
    });

    auto raw = [&]() {
        // Return an input without a scheme; most operations will fail,
        // but not all of them. Doing this is to support those other
        // operations which are supposed to be robust on
        // unknown/uninterpretable inputs.
        Input input { settings };
        input.attrs = attrs;
        fixupInput(input);
        return input;
    };

    std::shared_ptr<InputScheme> inputScheme = ({
        auto i = inputSchemes->find(schemeName);
        i == inputSchemes->end() ? nullptr : i->second;
    });

    if (!inputScheme) return raw();

    experimentalFeatureSettings.require(inputScheme->experimentalFeature());

    auto allowedAttrs = inputScheme->allowedAttrs();

    for (auto & [name, _] : attrs)
        if (name != "type" && name != "__final" && allowedAttrs.count(name) == 0)
            throw Error("input attribute '%s' not supported by scheme '%s'", name, schemeName);

    auto res = inputScheme->inputFromAttrs(settings, attrs);
    if (!res) return raw();
    res->scheme = inputScheme;
    fixupInput(*res);
    return std::move(*res);
}

std::optional<std::string> Input::getFingerprint(ref<Store> store) const
{
    return scheme ? scheme->getFingerprint(store, *this) : std::nullopt;
}

ParsedURL Input::toURL() const
{
    if (!scheme)
        throw Error("cannot show unsupported input '%s'", attrsToJSON(attrs));
    return scheme->toURL(*this);
}

std::string Input::toURLString(const std::map<std::string, std::string> & extraQuery) const
{
    auto url = toURL();
    for (auto & attr : extraQuery)
        url.query.insert(attr);
    return url.to_string();
}

std::string Input::to_string() const
{
    return toURL().to_string();
}

bool Input::isDirect() const
{
    return !scheme || scheme->isDirect(*this);
}

bool Input::isLocked() const
{
    return scheme && scheme->isLocked(*this);
}

<<<<<<< HEAD
std::optional<std::string> Input::isRelative() const
{
    assert(scheme);
    return scheme->isRelative(*this);
=======
bool Input::isFinal() const
{
    return maybeGetBoolAttr(attrs, "__final").value_or(false);
>>>>>>> feb46688
}

Attrs Input::toAttrs() const
{
    return attrs;
}

bool Input::operator ==(const Input & other) const noexcept
{
    return attrs == other.attrs;
}

bool Input::contains(const Input & other) const
{
    if (*this == other) return true;
    auto other2(other);
    other2.attrs.erase("ref");
    other2.attrs.erase("rev");
    if (*this == other2) return true;
    return false;
}

std::pair<StorePath, Input> Input::fetchToStore(ref<Store> store) const
{
    if (!scheme)
        throw Error("cannot fetch unsupported input '%s'", attrsToJSON(toAttrs()));

    auto [storePath, input] = [&]() -> std::pair<StorePath, Input> {
        try {
            auto [accessor, result] = getAccessorUnchecked(store);

            auto storePath = nix::fetchToStore(*store, SourcePath(accessor), FetchMode::Copy, result.getName());

            auto narHash = store->queryPathInfo(storePath)->narHash;
            result.attrs.insert_or_assign("narHash", narHash.to_string(HashFormat::SRI, true));

            // FIXME: we would like to mark inputs as final in
            // getAccessorUnchecked(), but then we can't add
            // narHash. Or maybe narHash should be excluded from the
            // concept of "final" inputs?
            result.attrs.insert_or_assign("__final", Explicit<bool>(true));

            assert(result.isFinal());

            checkLocks(*this, result);

            return {storePath, result};
        } catch (Error & e) {
            e.addTrace({}, "while fetching the input '%s'", to_string());
            throw;
        }
    }();

    return {std::move(storePath), input};
}

void Input::checkLocks(Input specified, Input & result)
{
    /* If the original input is final, then we just return the
       original attributes, dropping any new fields returned by the
       fetcher. However, any fields that are in both the specified and
       result input must be identical. */
    if (specified.isFinal()) {

        /* Backwards compatibility hack: we had some lock files in the
           past that 'narHash' fields with incorrect base-64
           formatting (lacking the trailing '=', e.g. 'sha256-ri...Mw'
           instead of ''sha256-ri...Mw='). So fix that. */
        if (auto prevNarHash = specified.getNarHash())
            specified.attrs.insert_or_assign("narHash", prevNarHash->to_string(HashFormat::SRI, true));

        for (auto & field : specified.attrs) {
            auto field2 = result.attrs.find(field.first);
            if (field2 != result.attrs.end() && field.second != field2->second)
                throw Error("mismatch in field '%s' of input '%s', got '%s'",
                    field.first,
                    attrsToJSON(specified.attrs),
                    attrsToJSON(result.attrs));
        }

        result.attrs = specified.attrs;

        return;
    }

    if (auto prevNarHash = specified.getNarHash()) {
        if (result.getNarHash() != prevNarHash) {
            if (result.getNarHash())
                throw Error((unsigned int) 102, "NAR hash mismatch in input '%s', expected '%s' but got '%s'",
                    specified.to_string(), prevNarHash->to_string(HashFormat::SRI, true), result.getNarHash()->to_string(HashFormat::SRI, true));
            else
                throw Error((unsigned int) 102, "NAR hash mismatch in input '%s', expected '%s' but got none",
                    specified.to_string(), prevNarHash->to_string(HashFormat::SRI, true));
        }
    }

    if (auto prevLastModified = specified.getLastModified()) {
        if (result.getLastModified() != prevLastModified)
            throw Error("'lastModified' attribute mismatch in input '%s', expected %d, got %d",
                result.to_string(), *prevLastModified, result.getLastModified().value_or(-1));
    }

    if (auto prevRev = specified.getRev()) {
        if (result.getRev() != prevRev)
            throw Error("'rev' attribute mismatch in input '%s', expected %s",
                result.to_string(), prevRev->gitRev());
    }

    if (auto prevRevCount = specified.getRevCount()) {
        if (result.getRevCount() != prevRevCount)
            throw Error("'revCount' attribute mismatch in input '%s', expected %d",
                result.to_string(), *prevRevCount);
    }
}

std::pair<ref<SourceAccessor>, Input> Input::getAccessor(ref<Store> store) const
{
    try {
        auto [accessor, result] = getAccessorUnchecked(store);

        checkLocks(*this, result);

        return {accessor, std::move(result)};
    } catch (Error & e) {
        e.addTrace({}, "while fetching the input '%s'", to_string());
        throw;
    }
}

std::pair<ref<SourceAccessor>, Input> Input::getAccessorUnchecked(ref<Store> store) const
{
    // FIXME: cache the accessor

    if (!scheme)
        throw Error("cannot fetch unsupported input '%s'", attrsToJSON(toAttrs()));

    /* The tree may already be in the Nix store, or it could be
       substituted (which is often faster than fetching from the
       original source). So check that. We only do this for final
       inputs, otherwise there is a risk that we don't return the
       same attributes (like `lastModified`) that the "real" fetcher
       would return.

       FIXME: add a setting to disable this.
       FIXME: substituting may be slower than fetching normally,
       e.g. for fetchers like Git that are incremental!
    */
    if (isFinal() && getNarHash()) {
        try {
            auto storePath = computeStorePath(*store);

            store->ensurePath(storePath);

            debug("using substituted/cached input '%s' in '%s'",
                to_string(), store->printStorePath(storePath));

            auto accessor = makeStorePathAccessor(store, storePath);

            accessor->fingerprint = scheme->getFingerprint(store, *this);

            return {accessor, *this};
        } catch (Error & e) {
            debug("substitution of input '%s' failed: %s", to_string(), e.what());
        }
    }

    auto [accessor, result] = scheme->getAccessor(store, *this);

    assert(!accessor->fingerprint);
    accessor->fingerprint = scheme->getFingerprint(store, result);

    return {accessor, std::move(result)};
}

Input Input::applyOverrides(
    std::optional<std::string> ref,
    std::optional<Hash> rev) const
{
    if (!scheme) return *this;
    return scheme->applyOverrides(*this, ref, rev);
}

void Input::clone(const Path & destDir) const
{
    assert(scheme);
    scheme->clone(*this, destDir);
}

std::optional<Path> Input::getSourcePath() const
{
    assert(scheme);
    return scheme->getSourcePath(*this);
}

void Input::putFile(
    const CanonPath & path,
    std::string_view contents,
    std::optional<std::string> commitMsg) const
{
    assert(scheme);
    return scheme->putFile(*this, path, contents, commitMsg);
}

std::string Input::getName() const
{
    return maybeGetStrAttr(attrs, "name").value_or("source");
}

StorePath Input::computeStorePath(Store & store) const
{
    auto narHash = getNarHash();
    if (!narHash)
        throw Error("cannot compute store path for unlocked input '%s'", to_string());
    return store.makeFixedOutputPath(getName(), FixedOutputInfo {
        .method = FileIngestionMethod::NixArchive,
        .hash = *narHash,
        .references = {},
    });
}

std::string Input::getType() const
{
    return getStrAttr(attrs, "type");
}

std::optional<Hash> Input::getNarHash() const
{
    if (auto s = maybeGetStrAttr(attrs, "narHash")) {
        auto hash = s->empty() ? Hash(HashAlgorithm::SHA256) : Hash::parseSRI(*s);
        if (hash.algo != HashAlgorithm::SHA256)
            throw UsageError("narHash must use SHA-256");
        return hash;
    }
    return {};
}

std::optional<std::string> Input::getRef() const
{
    if (auto s = maybeGetStrAttr(attrs, "ref"))
        return *s;
    return {};
}

std::optional<Hash> Input::getRev() const
{
    std::optional<Hash> hash = {};

    if (auto s = maybeGetStrAttr(attrs, "rev")) {
        try {
            hash = Hash::parseAnyPrefixed(*s);
        } catch (BadHash &e) {
            // Default to sha1 for backwards compatibility with existing
            // usages (e.g. `builtins.fetchTree` calls or flake inputs).
            hash = Hash::parseAny(*s, HashAlgorithm::SHA1);
        }
    }

    return hash;
}

std::optional<uint64_t> Input::getRevCount() const
{
    if (auto n = maybeGetIntAttr(attrs, "revCount"))
        return *n;
    return {};
}

std::optional<time_t> Input::getLastModified() const
{
    if (auto n = maybeGetIntAttr(attrs, "lastModified"))
        return *n;
    return {};
}

ParsedURL InputScheme::toURL(const Input & input) const
{
    throw Error("don't know how to convert input '%s' to a URL", attrsToJSON(input.attrs));
}

Input InputScheme::applyOverrides(
    const Input & input,
    std::optional<std::string> ref,
    std::optional<Hash> rev) const
{
    if (ref)
        throw Error("don't know how to set branch/tag name of input '%s' to '%s'", input.to_string(), *ref);
    if (rev)
        throw Error("don't know how to set revision of input '%s' to '%s'", input.to_string(), rev->gitRev());
    return input;
}

std::optional<Path> InputScheme::getSourcePath(const Input & input) const
{
    return {};
}

void InputScheme::putFile(
    const Input & input,
    const CanonPath & path,
    std::string_view contents,
    std::optional<std::string> commitMsg) const
{
    throw Error("input '%s' does not support modifying file '%s'", input.to_string(), path);
}

void InputScheme::clone(const Input & input, const Path & destDir) const
{
    throw Error("do not know how to clone input '%s'", input.to_string());
}

std::optional<ExperimentalFeature> InputScheme::experimentalFeature() const
{
    return {};
}

std::string publicKeys_to_string(const std::vector<PublicKey>& publicKeys)
{
    return ((nlohmann::json) publicKeys).dump();
}

}

namespace nlohmann {

using namespace nix;

#ifndef DOXYGEN_SKIP

fetchers::PublicKey adl_serializer<fetchers::PublicKey>::from_json(const json & json)
{
    fetchers::PublicKey res = { };
    if (auto type = optionalValueAt(json, "type"))
        res.type = getString(*type);

    res.key = getString(valueAt(json, "key"));

    return res;
}

void adl_serializer<fetchers::PublicKey>::to_json(json & json, fetchers::PublicKey p)
{
    json["type"] = p.type;
    json["key"] = p.key;
}

#endif

}<|MERGE_RESOLUTION|>--- conflicted
+++ resolved
@@ -146,16 +146,15 @@
     return scheme && scheme->isLocked(*this);
 }
 
-<<<<<<< HEAD
+bool Input::isFinal() const
+{
+    return maybeGetBoolAttr(attrs, "__final").value_or(false);
+}
+
 std::optional<std::string> Input::isRelative() const
 {
     assert(scheme);
     return scheme->isRelative(*this);
-=======
-bool Input::isFinal() const
-{
-    return maybeGetBoolAttr(attrs, "__final").value_or(false);
->>>>>>> feb46688
 }
 
 Attrs Input::toAttrs() const
