#include "fetchers.hh"
#include "store-api.hh"

#include <nlohmann/json.hpp>

namespace nix::fetchers {

std::unique_ptr<std::vector<std::shared_ptr<InputScheme>>> inputSchemes = nullptr;

void registerInputScheme(std::shared_ptr<InputScheme> && inputScheme)
{
    if (!inputSchemes) inputSchemes = std::make_unique<std::vector<std::shared_ptr<InputScheme>>>();
    inputSchemes->push_back(std::move(inputScheme));
}

Input Input::fromURL(const std::string & url)
{
    return fromURL(parseURL(url));
}

static void fixupInput(Input & input)
{
    // Check common attributes.
    input.getType();
    input.getRef();
    if (input.getRev())
        input.immutable = true;
    input.getRevCount();
    input.getLastModified();
    if (input.getNarHash())
        input.immutable = true;
}

Input Input::fromURL(const ParsedURL & url)
{
    for (auto & inputScheme : *inputSchemes) {
        auto res = inputScheme->inputFromURL(url);
        if (res) {
            res->scheme = inputScheme;
            fixupInput(*res);
            return std::move(*res);
        }
    }

    throw Error("input '%s' is unsupported", url.url);
}

Input Input::fromAttrs(Attrs && attrs)
{
    for (auto & inputScheme : *inputSchemes) {
        auto res = inputScheme->inputFromAttrs(attrs);
        if (res) {
<<<<<<< HEAD
            if (auto narHash = maybeGetStrAttr(attrs, "narHash"))
                res->narHash = Hash::parseSRI(*narHash);
            return res;
=======
            res->scheme = inputScheme;
            fixupInput(*res);
            return std::move(*res);
>>>>>>> 5ea817da
        }
    }

    Input input;
    input.attrs = attrs;
    fixupInput(input);
    return input;
}

ParsedURL Input::toURL() const
{
    if (!scheme)
        throw Error("cannot show unsupported input '%s'", attrsToJson(attrs));
    return scheme->toURL(*this);
}

std::string Input::to_string() const
{
    return toURL().to_string();
}

Attrs Input::toAttrs() const
{
    return attrs;
}

bool Input::hasAllInfo() const
{
    return getNarHash() && scheme && scheme->hasAllInfo(*this);
}

bool Input::operator ==(const Input & other) const
{
    return attrs == other.attrs;
}

bool Input::contains(const Input & other) const
{
    if (*this == other) return true;
    auto other2(other);
    other2.attrs.erase("ref");
    other2.attrs.erase("rev");
    if (*this == other2) return true;
    return false;
}

std::pair<Tree, Input> Input::fetch(ref<Store> store) const
{
    if (!scheme)
        throw Error("cannot fetch unsupported input '%s'", attrsToJson(toAttrs()));

    /* The tree may already be in the Nix store, or it could be
       substituted (which is often faster than fetching from the
       original source). So check that. */
    if (hasAllInfo()) {
        try {
            auto storePath = computeStorePath(*store);

            store->ensurePath(storePath);

            debug("using substituted/cached input '%s' in '%s'",
                to_string(), store->printStorePath(storePath));

            auto actualPath = store->toRealPath(storePath);

            return {fetchers::Tree(std::move(actualPath), std::move(storePath)), *this};
        } catch (Error & e) {
            debug("substitution of input '%s' failed: %s", to_string(), e.what());
        }
    }

    auto [tree, input] = scheme->fetch(store, *this);

    if (tree.actualPath == "")
        tree.actualPath = store->toRealPath(tree.storePath);

    auto narHash = store->queryPathInfo(tree.storePath)->narHash;
    input.attrs.insert_or_assign("narHash", narHash->to_string(SRI, true));

    if (auto prevNarHash = getNarHash()) {
        if (narHash != *prevNarHash)
            throw Error("NAR hash mismatch in input '%s' (%s), expected '%s', got '%s'",
                to_string(), tree.actualPath, prevNarHash->to_string(SRI, true), narHash->to_string(SRI, true));
    }

    if (auto prevLastModified = getLastModified()) {
        if (input.getLastModified() != prevLastModified)
            throw Error("'lastModified' attribute mismatch in input '%s', expected %d",
                input.to_string(), *prevLastModified);
    }

    if (auto prevRevCount = getRevCount()) {
        if (input.getRevCount() != prevRevCount)
            throw Error("'revCount' attribute mismatch in input '%s', expected %d",
                input.to_string(), *prevRevCount);
    }

    input.immutable = true;

    assert(input.hasAllInfo());

    return {std::move(tree), input};
}

Input Input::applyOverrides(
    std::optional<std::string> ref,
    std::optional<Hash> rev) const
{
    if (!scheme) return *this;
    return scheme->applyOverrides(*this, ref, rev);
}

void Input::clone(const Path & destDir) const
{
    assert(scheme);
    scheme->clone(*this, destDir);
}

std::optional<Path> Input::getSourcePath() const
{
    assert(scheme);
    return scheme->getSourcePath(*this);
}

void Input::markChangedFile(
    std::string_view file,
    std::optional<std::string> commitMsg) const
{
    assert(scheme);
    return scheme->markChangedFile(*this, file, commitMsg);
}

StorePath Input::computeStorePath(Store & store) const
{
    auto narHash = getNarHash();
    if (!narHash)
        throw Error("cannot compute store path for mutable input '%s'", to_string());
    return store.makeFixedOutputPath(FileIngestionMethod::Recursive, *narHash, "source");
}

std::string Input::getType() const
{
    return getStrAttr(attrs, "type");
}

std::optional<Hash> Input::getNarHash() const
{
    if (auto s = maybeGetStrAttr(attrs, "narHash"))
        // FIXME: require SRI hash.
        return newHashAllowEmpty(*s, htSHA256);
    return {};
}

std::optional<std::string> Input::getRef() const
{
    if (auto s = maybeGetStrAttr(attrs, "ref"))
        return *s;
    return {};
}

std::optional<Hash> Input::getRev() const
{
    if (auto s = maybeGetStrAttr(attrs, "rev"))
        return Hash(*s, htSHA1);
    return {};
}

std::optional<uint64_t> Input::getRevCount() const
{
    if (auto n = maybeGetIntAttr(attrs, "revCount"))
        return *n;
    return {};
}

std::optional<time_t> Input::getLastModified() const
{
    if (auto n = maybeGetIntAttr(attrs, "lastModified"))
        return *n;
    return {};
}

ParsedURL InputScheme::toURL(const Input & input)
{
    throw Error("don't know how to convert input '%s' to a URL", attrsToJson(input.attrs));
}

Input InputScheme::applyOverrides(
    const Input & input,
    std::optional<std::string> ref,
    std::optional<Hash> rev)
{
    if (ref)
        throw Error("don't know how to set branch/tag name of input '%s' to '%s'", input.to_string(), *ref);
    if (rev)
        throw Error("don't know how to set revision of input '%s' to '%s'", input.to_string(), rev->gitRev());
    return input;
}

std::optional<Path> InputScheme::getSourcePath(const Input & input)
{
    return {};
}

void InputScheme::markChangedFile(const Input & input, std::string_view file, std::optional<std::string> commitMsg)
{
    assert(false);
}

void InputScheme::clone(const Input & input, const Path & destDir)
{
    throw Error("do not know how to clone input '%s'", input.to_string());
}

}<|MERGE_RESOLUTION|>--- conflicted
+++ resolved
@@ -50,15 +50,9 @@
     for (auto & inputScheme : *inputSchemes) {
         auto res = inputScheme->inputFromAttrs(attrs);
         if (res) {
-<<<<<<< HEAD
-            if (auto narHash = maybeGetStrAttr(attrs, "narHash"))
-                res->narHash = Hash::parseSRI(*narHash);
-            return res;
-=======
             res->scheme = inputScheme;
             fixupInput(*res);
             return std::move(*res);
->>>>>>> 5ea817da
         }
     }
 
@@ -206,9 +200,12 @@
 
 std::optional<Hash> Input::getNarHash() const
 {
-    if (auto s = maybeGetStrAttr(attrs, "narHash"))
-        // FIXME: require SRI hash.
+    if (auto s = maybeGetStrAttr(attrs, "narHash")) {
+        auto hash = s->empty() ? Hash(htSHA256) : Hash::parseSRI(*s);
+        if (hash.type != htSHA256)
+            throw UsageError("narHash must be specified with SRI notation");
         return newHashAllowEmpty(*s, htSHA256);
+    }
     return {};
 }
 
@@ -222,7 +219,7 @@
 std::optional<Hash> Input::getRev() const
 {
     if (auto s = maybeGetStrAttr(attrs, "rev"))
-        return Hash(*s, htSHA1);
+        return Hash::parseAny(*s, htSHA1);
     return {};
 }
 
