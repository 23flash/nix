--- conflicted
+++ resolved
@@ -680,14 +680,8 @@
         verifyCommit(input, repo);
 
         bool exportIgnore = getExportIgnoreAttr(input);
-<<<<<<< HEAD
         bool smudgeLfs = getLfsAttr(input);
-        auto accessor = repo->getAccessor(rev, exportIgnore, smudgeLfs);
-
-        accessor->setPathDisplay("«" + input.to_string() + "»");
-=======
-        auto accessor = repo->getAccessor(rev, exportIgnore, "«" + input.to_string() + "»");
->>>>>>> cba27bae
+        auto accessor = repo->getAccessor(rev, exportIgnore, "«" + input.to_string() + "»", smudgeLfs);
 
         /* If the repo has submodules, fetch them and return a mounted
            input accessor consisting of the accessor for the top-level
