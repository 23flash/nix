#include "git-utils.hh"
#include "git-lfs-fetch.hh"
#include "cache.hh"
#include "finally.hh"
#include "processes.hh"
#include "signals.hh"
#include "users.hh"
#include "fs-sink.hh"
#include "sync.hh"

#include <git2/attr.h>
#include <git2/blob.h>
#include <git2/commit.h>
#include <git2/config.h>
#include <git2/describe.h>
#include <git2/errors.h>
#include <git2/global.h>
#include <git2/indexer.h>
#include <git2/object.h>
#include <git2/odb.h>
#include <git2/refs.h>
#include <git2/remote.h>
#include <git2/repository.h>
#include <git2/revparse.h>
#include <git2/status.h>
#include <git2/submodule.h>
#include <git2/sys/odb_backend.h>
#include <git2/sys/mempack.h>
#include <git2/tree.h>

#include <iostream>
#include <unordered_set>
#include <queue>
#include <regex>
#include <span>

namespace std {

template<> struct hash<git_oid>
{
    size_t operator()(const git_oid & oid) const
    {
        return * (size_t *) oid.id;
    }
};

}

std::ostream & operator << (std::ostream & str, const git_oid & oid)
{
    str << git_oid_tostr_s(&oid);
    return str;
}

bool operator == (const git_oid & oid1, const git_oid & oid2)
{
    return git_oid_equal(&oid1, &oid2);
}

namespace nix {

struct GitSourceAccessor;

// Some wrapper types that ensure that the git_*_free functions get called.
template<auto del>
struct Deleter
{
    template <typename T>
    void operator()(T * p) const { del(p); };
};

typedef std::unique_ptr<git_repository, Deleter<git_repository_free>> Repository;
typedef std::unique_ptr<git_tree_entry, Deleter<git_tree_entry_free>> TreeEntry;
typedef std::unique_ptr<git_tree, Deleter<git_tree_free>> Tree;
typedef std::unique_ptr<git_treebuilder, Deleter<git_treebuilder_free>> TreeBuilder;
typedef std::unique_ptr<git_blob, Deleter<git_blob_free>> Blob;
typedef std::unique_ptr<git_object, Deleter<git_object_free>> Object;
typedef std::unique_ptr<git_commit, Deleter<git_commit_free>> Commit;
typedef std::unique_ptr<git_reference, Deleter<git_reference_free>> Reference;
typedef std::unique_ptr<git_describe_result, Deleter<git_describe_result_free>> DescribeResult;
typedef std::unique_ptr<git_status_list, Deleter<git_status_list_free>> StatusList;
typedef std::unique_ptr<git_remote, Deleter<git_remote_free>> Remote;
typedef std::unique_ptr<git_config, Deleter<git_config_free>> GitConfig;
typedef std::unique_ptr<git_config_iterator, Deleter<git_config_iterator_free>> ConfigIterator;
typedef std::unique_ptr<git_odb, Deleter<git_odb_free>> ObjectDb;
typedef std::unique_ptr<git_packbuilder, Deleter<git_packbuilder_free>> PackBuilder;
typedef std::unique_ptr<git_indexer, Deleter<git_indexer_free>> Indexer;

// A helper to ensure that we don't leak objects returned by libgit2.
template<typename T>
struct Setter
{
    T & t;
    typename T::pointer p = nullptr;

    Setter(T & t) : t(t) { }

    ~Setter() { if (p) t = T(p); }

    operator typename T::pointer * () { return &p; }
};

Hash toHash(const git_oid & oid)
{
    #ifdef GIT_EXPERIMENTAL_SHA256
    assert(oid.type == GIT_OID_SHA1);
    #endif
    Hash hash(HashAlgorithm::SHA1);
    memcpy(hash.hash, oid.id, hash.hashSize);
    return hash;
}

static void initLibGit2()
{
    if (git_libgit2_init() < 0)
        throw Error("initialising libgit2: %s", git_error_last()->message);
}

git_oid hashToOID(const Hash & hash)
{
    git_oid oid;
    if (git_oid_fromstr(&oid, hash.gitRev().c_str()))
        throw Error("cannot convert '%s' to a Git OID", hash.gitRev());
    return oid;
}

Object lookupObject(git_repository * repo, const git_oid & oid, git_object_t type = GIT_OBJECT_ANY)
{
    Object obj;
    if (git_object_lookup(Setter(obj), repo, &oid, type)) {
        auto err = git_error_last();
        throw Error("getting Git object '%s': %s", oid, err->message);
    }
    return obj;
}

template<typename T>
T peelObject(git_object * obj, git_object_t type)
{
    T obj2;
    if (git_object_peel((git_object * *) (typename T::pointer *) Setter(obj2), obj, type)) {
        auto err = git_error_last();
        throw Error("peeling Git object '%s': %s", *git_object_id(obj), err->message);
    }
    return obj2;
}

template<typename T>
T dupObject(typename T::pointer obj)
{
    T obj2;
    if (git_object_dup((git_object * *) (typename T::pointer *) Setter(obj2), (git_object *) obj))
        throw Error("duplicating object '%s': %s", *git_object_id((git_object *) obj), git_error_last()->message);
    return obj2;
}

/**
 * Peel the specified object (i.e. follow tag and commit objects) to
 * either a blob or a tree.
 */
static Object peelToTreeOrBlob(git_object * obj)
{
    /* git_object_peel() doesn't handle blob objects, so handle those
       specially. */
    if (git_object_type(obj) == GIT_OBJECT_BLOB)
        return dupObject<Object>(obj);
    else
        return peelObject<Object>(obj, GIT_OBJECT_TREE);
}

struct PackBuilderContext {
    std::exception_ptr exception;

    void handleException(const char * activity, int errCode)
    {
        switch (errCode) {
            case GIT_OK:
                break;
            case GIT_EUSER:
                if (!exception)
                    panic("PackBuilderContext::handleException: user error, but exception was not set");

                std::rethrow_exception(exception);
            default:
                throw Error("%s: %i, %s", Uncolored(activity), errCode, git_error_last()->message);
        }
    }
};

extern "C" {

/**
 * A `git_packbuilder_progress` implementation that aborts the pack building if needed.
 */
static int packBuilderProgressCheckInterrupt(int stage, uint32_t current, uint32_t total, void *payload)
{
    PackBuilderContext & args = * (PackBuilderContext *) payload;
    try {
        checkInterrupt();
        return GIT_OK;
    } catch (const std::exception & e) {
        args.exception = std::current_exception();
        return GIT_EUSER;
    }
};
static git_packbuilder_progress PACKBUILDER_PROGRESS_CHECK_INTERRUPT = &packBuilderProgressCheckInterrupt;

} // extern "C"

static void initRepoAtomically(std::filesystem::path &path, bool bare)
{
    if (pathExists(path.string())) return;

    Path tmpDir = createTempDir(os_string_to_string(PathViewNG { std::filesystem::path(path).parent_path() }));
    AutoDelete delTmpDir(tmpDir, true);
    Repository tmpRepo;

    if (git_repository_init(Setter(tmpRepo), tmpDir.c_str(), bare))
        throw Error("creating Git repository %s: %s", path, git_error_last()->message);
    try {
        std::filesystem::rename(tmpDir, path);
    } catch (std::filesystem::filesystem_error & e) {
        // Someone may race us to create the repository.
        if (e.code() == std::errc::file_exists
            // `path` may be attempted to be deleted by s::f::rename, in which case the code is:
            || e.code() == std::errc::directory_not_empty) {
            return;
        }
        else
            throw SysError("moving temporary git repository from %s to %s", tmpDir, path);
    }
    // we successfully moved the repository, so the temporary directory no longer exists.
    delTmpDir.cancel();
}

struct GitRepoImpl : GitRepo, std::enable_shared_from_this<GitRepoImpl>
{
    /** Location of the repository on disk. */
    std::filesystem::path path;
    /**
     * libgit2 repository. Note that new objects are not written to disk,
     * because we are using a mempack backend. For writing to disk, see
     * `flush()`, which is also called by `GitFileSystemObjectSink::sync()`.
     */
    Repository repo;
    /**
     * In-memory object store for efficient batched writing to packfiles.
     * Owned by `repo`.
     */
    git_odb_backend * mempack_backend;

    GitRepoImpl(std::filesystem::path _path, bool create, bool bare)
        : path(std::move(_path))
    {
        initLibGit2();

        initRepoAtomically(path, bare);
        if (git_repository_open(Setter(repo), path.string().c_str()))
            throw Error("opening Git repository %s: %s", path, git_error_last()->message);

        ObjectDb odb;
        if (git_repository_odb(Setter(odb), repo.get()))
            throw Error("getting Git object database: %s", git_error_last()->message);

        // mempack_backend will be owned by the repository, so we are not expected to free it ourselves.
        if (git_mempack_new(&mempack_backend))
            throw Error("creating mempack backend: %s", git_error_last()->message);

        if (git_odb_add_backend(odb.get(), mempack_backend, 999))
            throw Error("adding mempack backend to Git object database: %s", git_error_last()->message);
    }

    operator git_repository * ()
    {
        return repo.get();
    }

    void flush() override {
        checkInterrupt();

        git_buf buf = GIT_BUF_INIT;
        Finally _disposeBuf { [&] { git_buf_dispose(&buf); } };
        PackBuilder packBuilder;
        PackBuilderContext packBuilderContext;
        git_packbuilder_new(Setter(packBuilder), *this);
        git_packbuilder_set_callbacks(packBuilder.get(), PACKBUILDER_PROGRESS_CHECK_INTERRUPT, &packBuilderContext);
        git_packbuilder_set_threads(packBuilder.get(), 0 /* autodetect */);

        packBuilderContext.handleException(
            "preparing packfile",
            git_mempack_write_thin_pack(mempack_backend, packBuilder.get())
        );
        checkInterrupt();
        packBuilderContext.handleException(
            "writing packfile",
            git_packbuilder_write_buf(&buf, packBuilder.get())
        );
        checkInterrupt();

        std::string repo_path = std::string(git_repository_path(repo.get()));
        while (!repo_path.empty() && repo_path.back() == '/')
            repo_path.pop_back();
        std::string pack_dir_path = repo_path + "/objects/pack";

        // TODO (performance): could the indexing be done in a separate thread?
        //                     we'd need a more streaming variation of
        //                     git_packbuilder_write_buf, or incur the cost of
        //                     copying parts of the buffer to a separate thread.
        //                     (synchronously on the git_packbuilder_write_buf thread)
        Indexer indexer;
        git_indexer_progress stats;
        if (git_indexer_new(Setter(indexer), pack_dir_path.c_str(), 0, nullptr, nullptr))
            throw Error("creating git packfile indexer: %s", git_error_last()->message);

        // TODO: provide index callback for checkInterrupt() termination
        //       though this is about an order of magnitude faster than the packbuilder
        //       expect up to 1 sec latency due to uninterruptible git_indexer_append.
        constexpr size_t chunkSize = 128 * 1024;
        for (size_t offset = 0; offset < buf.size; offset += chunkSize) {
            if (git_indexer_append(indexer.get(), buf.ptr + offset, std::min(chunkSize, buf.size - offset), &stats))
                throw Error("appending to git packfile index: %s", git_error_last()->message);
            checkInterrupt();
        }

        if (git_indexer_commit(indexer.get(), &stats))
            throw Error("committing git packfile index: %s", git_error_last()->message);

        if (git_mempack_reset(mempack_backend))
            throw Error("resetting git mempack backend: %s", git_error_last()->message);

        checkInterrupt();
    }

    uint64_t getRevCount(const Hash & rev) override
    {
        std::unordered_set<git_oid> done;
        std::queue<Commit> todo;

        todo.push(peelObject<Commit>(lookupObject(*this, hashToOID(rev)).get(), GIT_OBJECT_COMMIT));

        while (auto commit = pop(todo)) {
            if (!done.insert(*git_commit_id(commit->get())).second) continue;

            for (size_t n = 0; n < git_commit_parentcount(commit->get()); ++n) {
                git_commit * parent;
                if (git_commit_parent(&parent, commit->get(), n))
                    throw Error("getting parent of Git commit '%s': %s", *git_commit_id(commit->get()), git_error_last()->message);
                todo.push(Commit(parent));
            }
        }

        return done.size();
    }

    uint64_t getLastModified(const Hash & rev) override
    {
        auto commit = peelObject<Commit>(lookupObject(*this, hashToOID(rev)).get(), GIT_OBJECT_COMMIT);

        return git_commit_time(commit.get());
    }

    bool isShallow() override
    {
        return git_repository_is_shallow(*this);
    }

    void setRemote(const std::string & name, const std::string & url) override
    {
        if (git_remote_set_url(*this, name.c_str(), url.c_str()))
            throw Error("setting remote '%s' URL to '%s': %s", name, url, git_error_last()->message);
    }

    Hash resolveRef(std::string ref) override
    {
        Object object;
        if (git_revparse_single(Setter(object), *this, ref.c_str()))
            throw Error("resolving Git reference '%s': %s", ref, git_error_last()->message);
        auto oid = git_object_id(object.get());
        return toHash(*oid);
    }

    std::vector<Submodule> parseSubmodules(const std::filesystem::path & configFile)
    {
        GitConfig config;
        if (git_config_open_ondisk(Setter(config), configFile.string().c_str()))
            throw Error("parsing .gitmodules file: %s", git_error_last()->message);

        ConfigIterator it;
        if (git_config_iterator_glob_new(Setter(it), config.get(), "^submodule\\..*\\.(path|url|branch)$"))
            throw Error("iterating over .gitmodules: %s", git_error_last()->message);

        std::map<std::string, std::string> entries;

        while (true) {
            git_config_entry * entry = nullptr;
            if (auto err = git_config_next(&entry, it.get())) {
                if (err == GIT_ITEROVER) break;
                throw Error("iterating over .gitmodules: %s", git_error_last()->message);
            }
            entries.emplace(entry->name + 10, entry->value);
        }

        std::vector<Submodule> result;

        for (auto & [key, value] : entries) {
            if (!hasSuffix(key, ".path")) continue;
            std::string key2(key, 0, key.size() - 5);
            auto path = CanonPath(value);
            result.push_back(Submodule {
                .path = path,
                .url = entries[key2 + ".url"],
                .branch = entries[key2 + ".branch"],
            });
        }

        return result;
    }

    // Helper for statusCallback below.
    static int statusCallbackTrampoline(const char * path, unsigned int statusFlags, void * payload)
    {
        return (*((std::function<int(const char * path, unsigned int statusFlags)> *) payload))(path, statusFlags);
    }

    WorkdirInfo getWorkdirInfo() override
    {
        WorkdirInfo info;

        /* Get the head revision, if any. */
        git_oid headRev;
        if (auto err = git_reference_name_to_id(&headRev, *this, "HEAD")) {
            if (err != GIT_ENOTFOUND)
                throw Error("resolving HEAD: %s", git_error_last()->message);
        } else
            info.headRev = toHash(headRev);

        /* Get all tracked files and determine whether the working
           directory is dirty. */
        std::function<int(const char * path, unsigned int statusFlags)> statusCallback = [&](const char * path, unsigned int statusFlags)
        {
            if (!(statusFlags & GIT_STATUS_INDEX_DELETED) &&
                !(statusFlags & GIT_STATUS_WT_DELETED))
            {
                info.files.insert(CanonPath(path));
                if (statusFlags != GIT_STATUS_CURRENT)
                    info.dirtyFiles.insert(CanonPath(path));
            } else
                info.deletedFiles.insert(CanonPath(path));
            if (statusFlags != GIT_STATUS_CURRENT)
                info.isDirty = true;
            return 0;
        };

        git_status_options options = GIT_STATUS_OPTIONS_INIT;
        options.flags |= GIT_STATUS_OPT_INCLUDE_UNMODIFIED;
        options.flags |= GIT_STATUS_OPT_EXCLUDE_SUBMODULES;
        if (git_status_foreach_ext(*this, &options, &statusCallbackTrampoline, &statusCallback))
            throw Error("getting working directory status: %s", git_error_last()->message);

        /* Get submodule info. */
        auto modulesFile = path / ".gitmodules";
        if (pathExists(modulesFile.string()))
            info.submodules = parseSubmodules(modulesFile);

        return info;
    }

    std::optional<std::string> getWorkdirRef() override
    {
        Reference ref;
        if (git_reference_lookup(Setter(ref), *this, "HEAD"))
            throw Error("looking up HEAD: %s", git_error_last()->message);

        if (auto target = git_reference_symbolic_target(ref.get()))
            return target;

        return std::nullopt;
    }

    std::vector<std::tuple<Submodule, Hash>> getSubmodules(const Hash & rev, bool exportIgnore) override;

    std::string resolveSubmoduleUrl(const std::string & url) override
    {
        git_buf buf = GIT_BUF_INIT;
        if (git_submodule_resolve_url(&buf, *this, url.c_str()))
            throw Error("resolving Git submodule URL '%s'", url);
        Finally cleanup = [&]() { git_buf_dispose(&buf); };

        std::string res(buf.ptr);
        return res;
    }

    bool hasObject(const Hash & oid_) override
    {
        auto oid = hashToOID(oid_);

        Object obj;
        if (auto errCode = git_object_lookup(Setter(obj), *this, &oid, GIT_OBJECT_ANY)) {
            if (errCode == GIT_ENOTFOUND) return false;
            auto err = git_error_last();
            throw Error("getting Git object '%s': %s", oid, err->message);
        }

        return true;
    }

    /**
     * A 'GitSourceAccessor' with no regard for export-ignore or any other transformations.
     */
    ref<GitSourceAccessor> getRawAccessor(const Hash & rev, bool smudgeLfs);

<<<<<<< HEAD
    ref<SourceAccessor> getAccessor(const Hash & rev, bool exportIgnore, bool smudgeLfs) override;
=======
    ref<SourceAccessor> getAccessor(
        const Hash & rev,
        bool exportIgnore,
        std::string displayPrefix) override;
>>>>>>> cba27bae

    ref<SourceAccessor> getAccessor(const WorkdirInfo & wd, bool exportIgnore, MakeNotAllowedError e) override;

    ref<GitFileSystemObjectSink> getFileSystemObjectSink() override;

    static int sidebandProgressCallback(const char * str, int len, void * payload)
    {
        auto act = (Activity *) payload;
        act->result(resFetchStatus, trim(std::string_view(str, len)));
        return getInterrupted() ? -1 : 0;
    }

    static int transferProgressCallback(const git_indexer_progress * stats, void * payload)
    {
        auto act = (Activity *) payload;
        act->result(resFetchStatus,
            fmt("%d/%d objects received, %d/%d deltas indexed, %.1f MiB",
                stats->received_objects,
                stats->total_objects,
                stats->indexed_deltas,
                stats->total_deltas,
                stats->received_bytes / (1024.0 * 1024.0)));
        return getInterrupted() ? -1 : 0;
    }

    void fetch(
        const std::string & url,
        const std::string & refspec,
        bool shallow) override
    {
        Activity act(*logger, lvlTalkative, actFetchTree, fmt("fetching Git repository '%s'", url));

        // TODO: implement git-credential helper support (preferably via libgit2, which as of 2024-01 does not support that)
        //       then use code that was removed in this commit (see blame)

        auto dir = this->path;
        Strings gitArgs{"-C", dir.string(), "--git-dir", ".", "fetch", "--quiet", "--force"};
        if (shallow)
            append(gitArgs, {"--depth", "1"});
        append(gitArgs, {std::string("--"), url, refspec});

        runProgram(RunOptions {
            .program = "git",
            .lookupPath = true,
            // FIXME: git stderr messes up our progress indicator, so
            // we're using --quiet for now. Should process its stderr.
            .args = gitArgs,
            .input = {},
            .isInteractive = true
        });
    }

    void verifyCommit(
        const Hash & rev,
        const std::vector<fetchers::PublicKey> & publicKeys) override
    {
        // Create ad-hoc allowedSignersFile and populate it with publicKeys
        auto allowedSignersFile = createTempFile().second;
        std::string allowedSigners;
        for (const fetchers::PublicKey & k : publicKeys) {
            if (k.type != "ssh-dsa"
                && k.type != "ssh-ecdsa"
                && k.type != "ssh-ecdsa-sk"
                && k.type != "ssh-ed25519"
                && k.type != "ssh-ed25519-sk"
                && k.type != "ssh-rsa")
                throw Error("Unknown key type '%s'.\n"
                    "Please use one of\n"
                    "- ssh-dsa\n"
                    "  ssh-ecdsa\n"
                    "  ssh-ecdsa-sk\n"
                    "  ssh-ed25519\n"
                    "  ssh-ed25519-sk\n"
                    "  ssh-rsa", k.type);
            allowedSigners += "* " + k.type + " " + k.key + "\n";
        }
        writeFile(allowedSignersFile, allowedSigners);

        // Run verification command
        auto [status, output] = runProgram(RunOptions {
                .program = "git",
                .args = {
                    "-c",
                    "gpg.ssh.allowedSignersFile=" + allowedSignersFile,
                    "-C", path.string(),
                    "verify-commit",
                    rev.gitRev()
                },
                .mergeStderrToStdout = true,
        });

        /* Evaluate result through status code and checking if public
           key fingerprints appear on stderr. This is neccessary
           because the git command might also succeed due to the
           commit being signed by gpg keys that are present in the
           users key agent. */
        std::string re = R"(Good "git" signature for \* with .* key SHA256:[)";
        for (const fetchers::PublicKey & k : publicKeys){
            // Calculate sha256 fingerprint from public key and escape the regex symbol '+' to match the key literally
            std::string keyDecoded;
            try {
                keyDecoded = base64Decode(k.key);
            } catch (Error & e) {
                e.addTrace({}, "while decoding public key '%s' used for git signature", k.key);
            }
            auto fingerprint = trim(hashString(HashAlgorithm::SHA256, keyDecoded).to_string(nix::HashFormat::Base64, false), "=");
            auto escaped_fingerprint = std::regex_replace(fingerprint, std::regex("\\+"), "\\+" );
            re += "(" + escaped_fingerprint + ")";
        }
        re += "]";
        if (status == 0 && std::regex_search(output, std::regex(re)))
            printTalkative("Signature verification on commit %s succeeded.", rev.gitRev());
        else
            throw Error("Commit signature verification on commit %s failed: %s", rev.gitRev(), output);
    }

    Hash treeHashToNarHash(const Hash & treeHash) override
    {
<<<<<<< HEAD
        auto accessor = getAccessor(treeHash, false, false);
=======
        auto accessor = getAccessor(treeHash, false, "");
>>>>>>> cba27bae

        fetchers::Cache::Key cacheKey{"treeHashToNarHash", {{"treeHash", treeHash.gitRev()}}};

        if (auto res = fetchers::getCache()->lookup(cacheKey))
            return Hash::parseAny(fetchers::getStrAttr(*res, "narHash"), HashAlgorithm::SHA256);

        auto narHash = accessor->hashPath(CanonPath::root);

        fetchers::getCache()->upsert(cacheKey, fetchers::Attrs({{"narHash", narHash.to_string(HashFormat::SRI, true)}}));

        return narHash;
    }

    Hash dereferenceSingletonDirectory(const Hash & oid_) override
    {
        auto oid = hashToOID(oid_);

        auto _tree = lookupObject(*this, oid, GIT_OBJECT_TREE);
        auto tree = (const git_tree *) &*_tree;

        if (git_tree_entrycount(tree) == 1) {
            auto entry = git_tree_entry_byindex(tree, 0);
            auto mode = git_tree_entry_filemode(entry);
            if (mode == GIT_FILEMODE_TREE)
                oid = *git_tree_entry_id(entry);
        }

        return toHash(oid);
    }
};

ref<GitRepo> GitRepo::openRepo(const std::filesystem::path & path, bool create, bool bare)
{
    return make_ref<GitRepoImpl>(path, create, bare);
}

/**
 * Raw git tree input accessor.
 */

struct GitSourceAccessor : SourceAccessor
{
    ref<GitRepoImpl> repo;
    Object root;
    std::optional<lfs::Fetch> lfsFetch = std::nullopt;

    GitSourceAccessor(ref<GitRepoImpl> repo_, const Hash & rev, bool smudgeLfs)
        : repo(repo_)
        , root(peelToTreeOrBlob(lookupObject(*repo, hashToOID(rev)).get()))
    {
        if (smudgeLfs)
            lfsFetch = std::make_optional(lfs::Fetch(*repo, hashToOID(rev)));
    }

    std::string readBlob(const CanonPath & path, bool symlink)
    {
        const auto blob = getBlob(path, symlink);

        if (lfsFetch) {
            auto pathStr = std::string(path.rel());
            if (lfsFetch->shouldFetch(pathStr)) {
                StringSink s;
                try {
                    auto contents = std::string((const char *) git_blob_rawcontent(blob.get()), git_blob_rawsize(blob.get()));
                    lfsFetch->fetch(contents, pathStr, s, [&s](uint64_t size){ s.s.reserve(size); });
                } catch (Error &e) {
                    e.addTrace({}, "while smudging git-lfs file '%s'", path);
                    throw;
                }
                return s.s;
            }
        }

        return std::string((const char *) git_blob_rawcontent(blob.get()), git_blob_rawsize(blob.get()));
    }

    std::string readFile(const CanonPath & path) override
    {
        return readBlob(path, false);
    }

    bool pathExists(const CanonPath & path) override
    {
        return path.isRoot() ? true : (bool) lookup(path);
    }

    std::optional<Stat> maybeLstat(const CanonPath & path) override
    {
        if (path.isRoot())
            return Stat { .type = git_object_type(root.get()) == GIT_OBJECT_TREE ? tDirectory : tRegular };

        auto entry = lookup(path);
        if (!entry)
            return std::nullopt;

        auto mode = git_tree_entry_filemode(entry);

        if (mode == GIT_FILEMODE_TREE)
            return Stat { .type = tDirectory };

        else if (mode == GIT_FILEMODE_BLOB)
            return Stat { .type = tRegular };

        else if (mode == GIT_FILEMODE_BLOB_EXECUTABLE)
            return Stat { .type = tRegular, .isExecutable = true };

        else if (mode == GIT_FILEMODE_LINK)
            return Stat { .type = tSymlink };

        else if (mode == GIT_FILEMODE_COMMIT)
            // Treat submodules as an empty directory.
            return Stat { .type = tDirectory };

        else
            throw Error("file '%s' has an unsupported Git file type");
    }

    DirEntries readDirectory(const CanonPath & path) override
    {
        return std::visit(overloaded {
            [&](Tree tree) {
                DirEntries res;

                auto count = git_tree_entrycount(tree.get());

                for (size_t n = 0; n < count; ++n) {
                    auto entry = git_tree_entry_byindex(tree.get(), n);
                    // FIXME: add to cache
                    res.emplace(std::string(git_tree_entry_name(entry)), DirEntry{});
                }

                return res;
            },
            [&](Submodule) {
                return DirEntries();
            }
        }, getTree(path));
    }

    std::string readLink(const CanonPath & path) override
    {
        return readBlob(path, true);
    }

    /**
     * If `path` exists and is a submodule, return its
     * revision. Otherwise return nothing.
     */
    std::optional<Hash> getSubmoduleRev(const CanonPath & path)
    {
        auto entry = lookup(path);

        if (!entry || git_tree_entry_type(entry) != GIT_OBJECT_COMMIT)
            return std::nullopt;

        return toHash(*git_tree_entry_id(entry));
    }

    std::unordered_map<CanonPath, TreeEntry> lookupCache;

    /* Recursively look up 'path' relative to the root. */
    git_tree_entry * lookup(const CanonPath & path)
    {
        auto i = lookupCache.find(path);
        if (i != lookupCache.end()) return i->second.get();

        auto parent = path.parent();
        if (!parent) return nullptr;

        auto name = path.baseName().value();

        auto parentTree = lookupTree(*parent);
        if (!parentTree) return nullptr;

        auto count = git_tree_entrycount(parentTree->get());

        git_tree_entry * res = nullptr;

        /* Add all the tree entries to the cache to speed up
           subsequent lookups. */
        for (size_t n = 0; n < count; ++n) {
            auto entry = git_tree_entry_byindex(parentTree->get(), n);

            TreeEntry copy;
            if (git_tree_entry_dup(Setter(copy), entry))
                throw Error("dupping tree entry: %s", git_error_last()->message);

            auto entryName = std::string_view(git_tree_entry_name(entry));

            if (entryName == name)
                res = copy.get();

            auto path2 = *parent;
            path2.push(entryName);
            lookupCache.emplace(path2, std::move(copy)).first->second.get();
        }

        return res;
    }

    std::optional<Tree> lookupTree(const CanonPath & path)
    {
        if (path.isRoot()) {
            if (git_object_type(root.get()) == GIT_OBJECT_TREE)
                return dupObject<Tree>((git_tree *) &*root);
            else
                return std::nullopt;
        }

        auto entry = lookup(path);
        if (!entry || git_tree_entry_type(entry) != GIT_OBJECT_TREE)
            return std::nullopt;

        Tree tree;
        if (git_tree_entry_to_object((git_object * *) (git_tree * *) Setter(tree), *repo, entry))
            throw Error("looking up directory '%s': %s", showPath(path), git_error_last()->message);

        return tree;
    }

    git_tree_entry * need(const CanonPath & path)
    {
        auto entry = lookup(path);
        if (!entry)
            throw Error("'%s' does not exist", showPath(path));
        return entry;
    }

    struct Submodule { };

    std::variant<Tree, Submodule> getTree(const CanonPath & path)
    {
        if (path.isRoot()) {
            if (git_object_type(root.get()) == GIT_OBJECT_TREE)
                return dupObject<Tree>((git_tree *) &*root);
            else
                throw Error("Git root object '%s' is not a directory", *git_object_id(root.get()));
        }

        auto entry = need(path);

        if (git_tree_entry_type(entry) == GIT_OBJECT_COMMIT)
            return Submodule();

        if (git_tree_entry_type(entry) != GIT_OBJECT_TREE)
            throw Error("'%s' is not a directory", showPath(path));

        Tree tree;
        if (git_tree_entry_to_object((git_object * *) (git_tree * *) Setter(tree), *repo, entry))
            throw Error("looking up directory '%s': %s", showPath(path), git_error_last()->message);

        return tree;
    }

    Blob getBlob(const CanonPath & path, bool expectSymlink)
    {
        if (!expectSymlink && git_object_type(root.get()) == GIT_OBJECT_BLOB)
            return dupObject<Blob>((git_blob *) &*root);

        auto notExpected = [&]()
        {
            throw Error(
                expectSymlink
                ? "'%s' is not a symlink"
                : "'%s' is not a regular file",
                showPath(path));
        };

        if (path.isRoot()) notExpected();

        auto entry = need(path);

        if (git_tree_entry_type(entry) != GIT_OBJECT_BLOB)
            notExpected();

        auto mode = git_tree_entry_filemode(entry);
        if (expectSymlink) {
            if (mode != GIT_FILEMODE_LINK)
                notExpected();
        } else {
            if (mode != GIT_FILEMODE_BLOB && mode != GIT_FILEMODE_BLOB_EXECUTABLE)
                notExpected();
        }

        Blob blob;
        if (git_tree_entry_to_object((git_object * *) (git_blob * *) Setter(blob), *repo, entry))
            throw Error("looking up file '%s': %s", showPath(path), git_error_last()->message);

        return blob;
    }
};

struct GitExportIgnoreSourceAccessor : CachingFilteringSourceAccessor {
    ref<GitRepoImpl> repo;
    std::optional<Hash> rev;

    GitExportIgnoreSourceAccessor(ref<GitRepoImpl> repo, ref<SourceAccessor> next, std::optional<Hash> rev)
        : CachingFilteringSourceAccessor(next, [&](const CanonPath & path) {
            return RestrictedPathError(fmt("'%s' does not exist because it was fetched with exportIgnore enabled", path));
        })
        , repo(repo)
        , rev(rev)
    { }

    bool gitAttrGet(const CanonPath & path, const char * attrName, const char * & valueOut)
    {
        const char * pathCStr = path.rel_c_str();

        if (rev) {
            git_attr_options opts = GIT_ATTR_OPTIONS_INIT;
            opts.attr_commit_id = hashToOID(*rev);
            // TODO: test that gitattributes from global and system are not used
            //       (ie more or less: home and etc - both of them!)
            opts.flags = GIT_ATTR_CHECK_INCLUDE_COMMIT | GIT_ATTR_CHECK_NO_SYSTEM;
            return git_attr_get_ext(
                &valueOut,
                *repo,
                &opts,
                pathCStr,
                attrName
                );
        }
        else {
            return git_attr_get(
                &valueOut,
                *repo,
                GIT_ATTR_CHECK_INDEX_ONLY | GIT_ATTR_CHECK_NO_SYSTEM,
                pathCStr,
                attrName);
        }
    }

    bool isExportIgnored(const CanonPath & path)
    {
        const char *exportIgnoreEntry = nullptr;

        // GIT_ATTR_CHECK_INDEX_ONLY:
        // > It will use index only for creating archives or for a bare repo
        // > (if an index has been specified for the bare repo).
        // -- https://github.com/libgit2/libgit2/blob/HEAD/include/git2/attr.h#L113C62-L115C48
        if (gitAttrGet(path, "export-ignore", exportIgnoreEntry)) {
            if (git_error_last()->klass == GIT_ENOTFOUND)
                return false;
            else
                throw Error("looking up '%s': %s", showPath(path), git_error_last()->message);
        }
        else {
            // Official git will silently reject export-ignore lines that have
            // values. We do the same.
            return GIT_ATTR_IS_TRUE(exportIgnoreEntry);
        }
    }

    bool isAllowedUncached(const CanonPath & path) override
    {
        return !isExportIgnored(path);
    }

};

struct GitFileSystemObjectSinkImpl : GitFileSystemObjectSink
{
    ref<GitRepoImpl> repo;

    struct PendingDir
    {
        std::string name;
        TreeBuilder builder;
    };

    std::vector<PendingDir> pendingDirs;

    void pushBuilder(std::string name)
    {
        const git_tree_entry * entry;
        Tree prevTree = nullptr;

        if (!pendingDirs.empty() &&
            (entry = git_treebuilder_get(pendingDirs.back().builder.get(), name.c_str())))
        {
            /* Clone a tree that we've already finished. This happens
               if a tarball has directory entries that are not
               contiguous. */
            if (git_tree_entry_type(entry) != GIT_OBJECT_TREE)
                throw Error("parent of '%s' is not a directory", name);

            if (git_tree_entry_to_object((git_object * *) (git_tree * *) Setter(prevTree), *repo, entry))
                throw Error("looking up parent of '%s': %s", name, git_error_last()->message);
        }

        git_treebuilder * b;
        if (git_treebuilder_new(&b, *repo, prevTree.get()))
            throw Error("creating a tree builder: %s", git_error_last()->message);
        pendingDirs.push_back({ .name = std::move(name), .builder = TreeBuilder(b) });
    };

    GitFileSystemObjectSinkImpl(ref<GitRepoImpl> repo) : repo(repo)
    {
        pushBuilder("");
    }

    std::pair<git_oid, std::string> popBuilder()
    {
        assert(!pendingDirs.empty());
        auto pending = std::move(pendingDirs.back());
        git_oid oid;
        if (git_treebuilder_write(&oid, pending.builder.get()))
            throw Error("creating a tree object: %s", git_error_last()->message);
        pendingDirs.pop_back();
        return {oid, pending.name};
    };

    void addToTree(const std::string & name, const git_oid & oid, git_filemode_t mode)
    {
        assert(!pendingDirs.empty());
        auto & pending = pendingDirs.back();
        if (git_treebuilder_insert(nullptr, pending.builder.get(), name.c_str(), &oid, mode))
            throw Error("adding a file to a tree builder: %s", git_error_last()->message);
    };

    void updateBuilders(std::span<const std::string> names)
    {
        // Find the common prefix of pendingDirs and names.
        size_t prefixLen = 0;
        for (; prefixLen < names.size() && prefixLen + 1 < pendingDirs.size(); ++prefixLen)
            if (names[prefixLen] != pendingDirs[prefixLen + 1].name)
                break;

        // Finish the builders that are not part of the common prefix.
        for (auto n = pendingDirs.size(); n > prefixLen + 1; --n) {
            auto [oid, name] = popBuilder();
            addToTree(name, oid, GIT_FILEMODE_TREE);
        }

        // Create builders for the new directories.
        for (auto n = prefixLen; n < names.size(); ++n)
            pushBuilder(names[n]);
    };

    bool prepareDirs(const std::vector<std::string> & pathComponents, bool isDir)
    {
        std::span<const std::string> pathComponents2{pathComponents};

        updateBuilders(
            isDir
            ? pathComponents2
            : pathComponents2.first(pathComponents2.size() - 1));

        return true;
    }

    void createRegularFile(
        const CanonPath & path,
        std::function<void(CreateRegularFileSink &)> func) override
    {
        auto pathComponents = tokenizeString<std::vector<std::string>>(path.rel(), "/");
        if (!prepareDirs(pathComponents, false)) return;

        git_writestream * stream = nullptr;
        if (git_blob_create_from_stream(&stream, *repo, nullptr))
            throw Error("creating a blob stream object: %s", git_error_last()->message);

        struct CRF : CreateRegularFileSink {
            const CanonPath & path;
            GitFileSystemObjectSinkImpl & back;
            git_writestream * stream;
            bool executable = false;
            CRF(const CanonPath & path, GitFileSystemObjectSinkImpl & back, git_writestream * stream)
                : path(path), back(back), stream(stream)
            {}
            void operator () (std::string_view data) override
            {
                if (stream->write(stream, data.data(), data.size()))
                    throw Error("writing a blob for tarball member '%s': %s", path, git_error_last()->message);
            }
            void isExecutable() override
            {
                executable = true;
            }
        } crf { path, *this, stream };
        func(crf);

        git_oid oid;
        if (git_blob_create_from_stream_commit(&oid, stream))
            throw Error("creating a blob object for tarball member '%s': %s", path, git_error_last()->message);

        addToTree(*pathComponents.rbegin(), oid,
            crf.executable
            ? GIT_FILEMODE_BLOB_EXECUTABLE
            : GIT_FILEMODE_BLOB);
    }

    void createDirectory(const CanonPath & path) override
    {
        auto pathComponents = tokenizeString<std::vector<std::string>>(path.rel(), "/");
        (void) prepareDirs(pathComponents, true);
    }

    void createSymlink(const CanonPath & path, const std::string & target) override
    {
        auto pathComponents = tokenizeString<std::vector<std::string>>(path.rel(), "/");
        if (!prepareDirs(pathComponents, false)) return;

        git_oid oid;
        if (git_blob_create_from_buffer(&oid, *repo, target.c_str(), target.size()))
            throw Error("creating a blob object for tarball symlink member '%s': %s", path, git_error_last()->message);

        addToTree(*pathComponents.rbegin(), oid, GIT_FILEMODE_LINK);
    }

    void createHardlink(const CanonPath & path, const CanonPath & target) override
    {
        std::vector<std::string> pathComponents;
        for (auto & c : path)
            pathComponents.emplace_back(c);

        if (!prepareDirs(pathComponents, false)) return;

        // We can't just look up the path from the start of the root, since
        // some parent directories may not have finished yet, so we compute
        // a relative path that helps us find the right git_tree_builder or object.
        auto relTarget = CanonPath(path).parent()->makeRelative(target);

        auto dir = pendingDirs.rbegin();

        // For each ../ component at the start, go up one directory.
        // CanonPath::makeRelative() always puts all .. elements at the start,
        // so they're all handled by this loop:
        std::string_view relTargetLeft(relTarget);
        while (hasPrefix(relTargetLeft, "../")) {
            if (dir == pendingDirs.rend())
                throw Error("invalid hard link target '%s' for path '%s'", target, path);
            ++dir;
            relTargetLeft = relTargetLeft.substr(3);
        }
        if (dir == pendingDirs.rend())
            throw Error("invalid hard link target '%s' for path '%s'", target, path);

        // Look up the remainder of the target, starting at the
        // top-most `git_treebuilder`.
        std::variant<git_treebuilder *, git_oid> curDir{dir->builder.get()};
        Object tree; // needed to keep `entry` alive
        const git_tree_entry * entry = nullptr;

        for (auto & c : CanonPath(relTargetLeft)) {
            if (auto builder = std::get_if<git_treebuilder *>(&curDir)) {
                assert(*builder);
                if (!(entry = git_treebuilder_get(*builder, std::string(c).c_str())))
                    throw Error("cannot find hard link target '%s' for path '%s'", target, path);
                curDir = *git_tree_entry_id(entry);
            } else if (auto oid = std::get_if<git_oid>(&curDir)) {
                tree = lookupObject(*repo, *oid, GIT_OBJECT_TREE);
                if (!(entry = git_tree_entry_byname((const git_tree *) &*tree, std::string(c).c_str())))
                    throw Error("cannot find hard link target '%s' for path '%s'", target, path);
                curDir = *git_tree_entry_id(entry);
            }
        }

        assert(entry);

        addToTree(*pathComponents.rbegin(),
            *git_tree_entry_id(entry),
            git_tree_entry_filemode(entry));
    }

    Hash flush() override
    {
        updateBuilders({});

        auto [oid, _name] = popBuilder();

        repo->flush();

        return toHash(oid);
    }
};

ref<GitSourceAccessor> GitRepoImpl::getRawAccessor(const Hash & rev, bool smudgeLfs)
{
    auto self = ref<GitRepoImpl>(shared_from_this());
    return make_ref<GitSourceAccessor>(self, rev, smudgeLfs);
}

<<<<<<< HEAD
ref<SourceAccessor> GitRepoImpl::getAccessor(const Hash & rev, bool exportIgnore, bool smudgeLfs)
{
    auto self = ref<GitRepoImpl>(shared_from_this());
    ref<GitSourceAccessor> rawGitAccessor = getRawAccessor(rev, smudgeLfs);
    if (exportIgnore) {
=======
ref<SourceAccessor> GitRepoImpl::getAccessor(
    const Hash & rev,
    bool exportIgnore,
    std::string displayPrefix)
{
    auto self = ref<GitRepoImpl>(shared_from_this());
    ref<GitSourceAccessor> rawGitAccessor = getRawAccessor(rev);
    rawGitAccessor->setPathDisplay(std::move(displayPrefix));
    if (exportIgnore)
>>>>>>> cba27bae
        return make_ref<GitExportIgnoreSourceAccessor>(self, rawGitAccessor, rev);
    else
        return rawGitAccessor;
}

ref<SourceAccessor> GitRepoImpl::getAccessor(const WorkdirInfo & wd, bool exportIgnore, MakeNotAllowedError makeNotAllowedError)
{
    auto self = ref<GitRepoImpl>(shared_from_this());
    /* In case of an empty workdir, return an empty in-memory tree. We
       cannot use AllowListSourceAccessor because it would return an
       error for the root (and we can't add the root to the allow-list
       since that would allow access to all its children). */
    ref<SourceAccessor> fileAccessor =
        wd.files.empty()
        ? makeEmptySourceAccessor()
        : AllowListSourceAccessor::create(
            makeFSSourceAccessor(path),
            std::set<CanonPath> { wd.files },
            std::move(makeNotAllowedError)).cast<SourceAccessor>();
    if (exportIgnore)
        return make_ref<GitExportIgnoreSourceAccessor>(self, fileAccessor, std::nullopt);
    else
        return fileAccessor;
}

ref<GitFileSystemObjectSink> GitRepoImpl::getFileSystemObjectSink()
{
    return make_ref<GitFileSystemObjectSinkImpl>(ref<GitRepoImpl>(shared_from_this()));
}

std::vector<std::tuple<GitRepoImpl::Submodule, Hash>> GitRepoImpl::getSubmodules(const Hash & rev, bool exportIgnore)
{
    /* Read the .gitmodules files from this revision. */
    CanonPath modulesFile(".gitmodules");

<<<<<<< HEAD
    auto accessor = getAccessor(rev, exportIgnore, false);
=======
    auto accessor = getAccessor(rev, exportIgnore, "");
>>>>>>> cba27bae
    if (!accessor->pathExists(modulesFile)) return {};

    /* Parse it and get the revision of each submodule. */
    auto configS = accessor->readFile(modulesFile);

    auto [fdTemp, pathTemp] = createTempFile("nix-git-submodules");
    writeFull(fdTemp.get(), configS);

    std::vector<std::tuple<Submodule, Hash>> result;

    auto rawAccessor = getRawAccessor(rev, false);

    for (auto & submodule : parseSubmodules(pathTemp)) {
        /* Filter out .gitmodules entries that don't exist or are not
           submodules. */
        if (auto rev = rawAccessor->getSubmoduleRev(submodule.path))
            result.push_back({std::move(submodule), *rev});
    }

    return result;
}

ref<GitRepo> getTarballCache()
{
    static auto repoDir = std::filesystem::path(getCacheDir()) / "tarball-cache";

    return GitRepo::openRepo(repoDir, true, true);
}

GitRepo::WorkdirInfo GitRepo::getCachedWorkdirInfo(const std::filesystem::path & path)
{
    static Sync<std::map<std::filesystem::path, WorkdirInfo>> _cache;
    {
        auto cache(_cache.lock());
        auto i = cache->find(path);
        if (i != cache->end()) return i->second;
    }
    auto workdirInfo = GitRepo::openRepo(path)->getWorkdirInfo();
    _cache.lock()->emplace(path, workdirInfo);
    return workdirInfo;
}

}<|MERGE_RESOLUTION|>--- conflicted
+++ resolved
@@ -509,14 +509,11 @@
      */
     ref<GitSourceAccessor> getRawAccessor(const Hash & rev, bool smudgeLfs);
 
-<<<<<<< HEAD
-    ref<SourceAccessor> getAccessor(const Hash & rev, bool exportIgnore, bool smudgeLfs) override;
-=======
     ref<SourceAccessor> getAccessor(
         const Hash & rev,
         bool exportIgnore,
-        std::string displayPrefix) override;
->>>>>>> cba27bae
+        std::string displayPrefix,
+        bool smudgeLfs) override;
 
     ref<SourceAccessor> getAccessor(const WorkdirInfo & wd, bool exportIgnore, MakeNotAllowedError e) override;
 
@@ -635,11 +632,7 @@
 
     Hash treeHashToNarHash(const Hash & treeHash) override
     {
-<<<<<<< HEAD
-        auto accessor = getAccessor(treeHash, false, false);
-=======
-        auto accessor = getAccessor(treeHash, false, "");
->>>>>>> cba27bae
+        auto accessor = getAccessor(treeHash, false, "", false);
 
         fetchers::Cache::Key cacheKey{"treeHashToNarHash", {{"treeHash", treeHash.gitRev()}}};
 
@@ -1223,23 +1216,16 @@
     return make_ref<GitSourceAccessor>(self, rev, smudgeLfs);
 }
 
-<<<<<<< HEAD
-ref<SourceAccessor> GitRepoImpl::getAccessor(const Hash & rev, bool exportIgnore, bool smudgeLfs)
-{
-    auto self = ref<GitRepoImpl>(shared_from_this());
-    ref<GitSourceAccessor> rawGitAccessor = getRawAccessor(rev, smudgeLfs);
-    if (exportIgnore) {
-=======
 ref<SourceAccessor> GitRepoImpl::getAccessor(
     const Hash & rev,
     bool exportIgnore,
-    std::string displayPrefix)
+    std::string displayPrefix,
+    bool smudgeLfs)
 {
     auto self = ref<GitRepoImpl>(shared_from_this());
-    ref<GitSourceAccessor> rawGitAccessor = getRawAccessor(rev);
+    ref<GitSourceAccessor> rawGitAccessor = getRawAccessor(rev, smudgeLfs);
     rawGitAccessor->setPathDisplay(std::move(displayPrefix));
     if (exportIgnore)
->>>>>>> cba27bae
         return make_ref<GitExportIgnoreSourceAccessor>(self, rawGitAccessor, rev);
     else
         return rawGitAccessor;
@@ -1275,11 +1261,7 @@
     /* Read the .gitmodules files from this revision. */
     CanonPath modulesFile(".gitmodules");
 
-<<<<<<< HEAD
-    auto accessor = getAccessor(rev, exportIgnore, false);
-=======
-    auto accessor = getAccessor(rev, exportIgnore, "");
->>>>>>> cba27bae
+    auto accessor = getAccessor(rev, exportIgnore, "", false);
     if (!accessor->pathExists(modulesFile)) return {};
 
     /* Parse it and get the revision of each submodule. */
