--- conflicted
+++ resolved
@@ -76,11 +76,7 @@
                 readFile(
                     store->toRealPath(
                         downloadFile(store, url, "source", false).storePath)));
-<<<<<<< HEAD
-            rev = Hash(json["sha"], HashType::SHA1);
-=======
             rev = Hash(std::string { json["sha"] }, HashType::SHA1);
->>>>>>> 40526fbe
             debug("HEAD revision for '%s' is %s", url, rev->gitRev());
         }
 
