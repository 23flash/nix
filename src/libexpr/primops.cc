#include "archive.hh"
#include "derivations.hh"
#include "eval-inline.hh"
#include "eval.hh"
#include "globals.hh"
#include "json-to-value.hh"
#include "names.hh"
#include "store-api.hh"
#include "util.hh"
#include "json.hh"
#include "value-to-json.hh"
#include "value-to-xml.hh"
#include "primops.hh"

#include <sys/types.h>
#include <sys/stat.h>
#include <unistd.h>

#include <algorithm>
#include <cstring>
#include <regex>
#include <dlfcn.h>


namespace nix {


/*************************************************************
 * Miscellaneous
 *************************************************************/


InvalidPathError::InvalidPathError(const Path & path) :
    EvalError("path '%s' is not valid", path), path(path) {}

void EvalState::realiseContext(const PathSet & context)
{
    std::vector<StorePathWithOutputs> drvs;

    for (auto & i : context) {
        auto [ctxS, outputName] = decodeContext(i);
        auto ctx = store->parseStorePath(ctxS);
        if (!store->isValidPath(ctx))
            throw InvalidPathError(store->printStorePath(ctx));
        if (!outputName.empty() && ctx.isDerivation()) {
            drvs.push_back(StorePathWithOutputs{ctx, {outputName}});
        }
    }

    if (drvs.empty()) return;

    if (!evalSettings.enableImportFromDerivation)
        throw EvalError("attempted to realize '%1%' during evaluation but 'allow-import-from-derivation' is false",
            store->printStorePath(drvs.begin()->path));

    /* For performance, prefetch all substitute info. */
    StorePathSet willBuild, willSubstitute, unknown;
    uint64_t downloadSize, narSize;
    store->queryMissing(drvs, willBuild, willSubstitute, unknown, downloadSize, narSize);

    store->buildPaths(drvs);

    /* Add the output of this derivations to the allowed
       paths. */
    if (allowedPaths) {
        for (auto & [drvPath, outputs] : drvs) {
            auto outputPaths = store->queryDerivationOutputMap(drvPath);
            for (auto & outputName : outputs) {
                if (outputPaths.count(outputName) == 0)
                    throw Error("derivation '%s' does not have an output named '%s'",
                            store->printStorePath(drvPath), outputName);
                allowedPaths->insert(store->printStorePath(outputPaths.at(outputName)));
            }
        }
    }
}

/* Add and attribute to the given attribute map from the output name to
   the output path, or a placeholder.

   Where possible the path is used, but for floating CA derivations we
   may not know it. For sake of determinism we always assume we don't
   and instead put in a place holder. In either case, however, the
   string context will contain the drv path and output name, so
   downstream derivations will have the proper dependency, and in
   addition, before building, the placeholder will be rewritten to be
   the actual path.

   The 'drv' and 'drvPath' outputs must correspond. */
static void mkOutputString(EvalState & state, Value & v,
    const StorePath & drvPath, const BasicDerivation & drv,
    std::pair<string, DerivationOutput> o)
{
    auto optOutputPath = o.second.path(*state.store, drv.name, o.first);
    mkString(
        *state.allocAttr(v, state.symbols.create(o.first)),
        optOutputPath
            ? state.store->printStorePath(*optOutputPath)
            /* Downstream we would substitute this for an actual path once
               we build the floating CA derivation */
            /* FIXME: we need to depend on the basic derivation, not
               derivation */
            : downstreamPlaceholder(*state.store, drvPath, o.first),
        {"!" + o.first + "!" + state.store->printStorePath(drvPath)});
}

/* Load and evaluate an expression from path specified by the
   argument. */
static void import(EvalState & state, const Pos & pos, Value & vPath, Value * vScope, Value & v)
{
    PathSet context;
    Path path = state.coerceToPath(pos, vPath, context);

    try {
        state.realiseContext(context);
    } catch (InvalidPathError & e) {
        throw EvalError({
            .msg = hintfmt("cannot import '%1%', since path '%2%' is not valid", path, e.path),
            .errPos = pos
        });
    } catch (Error & e) {
        e.addTrace(pos, "while importing '%s'", path);
        throw e;
    }

    Path realPath = state.checkSourcePath(state.toRealPath(path, context));

    // FIXME
    auto isValidDerivationInStore = [&]() -> std::optional<StorePath> {
        if (!state.store->isStorePath(path))
            return std::nullopt;
        auto storePath = state.store->parseStorePath(path);
        if (!(state.store->isValidPath(storePath) && isDerivation(path)))
            return std::nullopt;
        return storePath;
    };

    if (auto optStorePath = isValidDerivationInStore()) {
        auto storePath = *optStorePath;
        Derivation drv = state.store->readDerivation(storePath);
        Value & w = *state.allocValue();
        state.mkAttrs(w, 3 + drv.outputs.size());
        Value * v2 = state.allocAttr(w, state.sDrvPath);
        mkString(*v2, path, {"=" + path});
        v2 = state.allocAttr(w, state.sName);
        mkString(*v2, drv.env["name"]);
        Value * outputsVal =
            state.allocAttr(w, state.symbols.create("outputs"));
        state.mkList(*outputsVal, drv.outputs.size());
        unsigned int outputs_index = 0;

        for (const auto & o : drv.outputs) {
            mkOutputString(state, w, storePath, drv, o);
            outputsVal->listElems()[outputs_index] = state.allocValue();
            mkString(*(outputsVal->listElems()[outputs_index++]), o.first);
        }
        w.attrs->sort();

        static RootValue fun;
        if (!fun) {
            fun = allocRootValue(state.allocValue());
            state.eval(state.parseExprFromString(
                #include "imported-drv-to-derivation.nix.gen.hh"
                , "/"), **fun);
        }

        state.forceFunction(**fun, pos);
        mkApp(v, **fun, w);
        state.forceAttrs(v, pos);
    }

    else if (path == corepkgsPrefix + "fetchurl.nix") {
        state.eval(state.parseExprFromString(
            #include "fetchurl.nix.gen.hh"
            , "/"), v);
    }

    else {
        if (!vScope)
            state.evalFile(realPath, v);
        else {
            state.forceAttrs(*vScope);

            Env * env = &state.allocEnv(vScope->attrs->size());
            env->up = &state.baseEnv;

            StaticEnv staticEnv(false, &state.staticBaseEnv);

            unsigned int displ = 0;
            for (auto & attr : *vScope->attrs) {
                staticEnv.vars[attr.name] = displ;
                env->values[displ++] = attr.value;
            }

            printTalkative("evaluating file '%1%'", realPath);
            Expr * e = state.parseExprFromFile(resolveExprPath(realPath), staticEnv);

            e->eval(state, *env, v);
        }
    }
}

static RegisterPrimOp primop_scopedImport(RegisterPrimOp::Info {
    .name = "scopedImport",
    .arity = 2,
    .fun = [](EvalState & state, const Pos & pos, Value * * args, Value & v)
    {
        import(state, pos, *args[1], args[0], v);
    }
});

static RegisterPrimOp primop_import({
    .name = "import",
    .args = {"path"},
    .doc = R"(
      Load, parse and return the Nix expression in the file *path*. If
      *path* is a directory, the file ` default.nix ` in that directory
      is loaded. Evaluation aborts if the file doesn’t exist or contains
      an incorrect Nix expression. `import` implements Nix’s module
      system: you can put any Nix expression (such as a set or a
      function) in a separate file, and use it from Nix expressions in
      other files.

      > **Note**
      >
      > Unlike some languages, `import` is a regular function in Nix.
      > Paths using the angle bracket syntax (e.g., `import` *\<foo\>*)
      > are [normal path values](language-values.md).

      A Nix expression loaded by `import` must not contain any *free
      variables* (identifiers that are not defined in the Nix expression
      itself and are not built-in). Therefore, it cannot refer to
      variables that are in scope at the call site. For instance, if you
      have a calling expression

      ```nix
      rec {
        x = 123;
        y = import ./foo.nix;
      }
      ```

      then the following `foo.nix` will give an error:

      ```nix
      x + 456
      ```

      since `x` is not in scope in `foo.nix`. If you want `x` to be
      available in `foo.nix`, you should pass it as a function argument:

      ```nix
      rec {
        x = 123;
        y = import ./foo.nix x;
      }
      ```

      and

      ```nix
      x: x + 456
      ```

      (The function argument doesn’t have to be called `x` in `foo.nix`;
      any name would work.)
    )",
    .fun = [](EvalState & state, const Pos & pos, Value * * args, Value & v)
    {
        import(state, pos, *args[0], nullptr, v);
    }
});

/* Want reasonable symbol names, so extern C */
/* !!! Should we pass the Pos or the file name too? */
extern "C" typedef void (*ValueInitializer)(EvalState & state, Value & v);

/* Load a ValueInitializer from a DSO and return whatever it initializes */
void prim_importNative(EvalState & state, const Pos & pos, Value * * args, Value & v)
{
    PathSet context;
    Path path = state.coerceToPath(pos, *args[0], context);

    try {
        state.realiseContext(context);
    } catch (InvalidPathError & e) {
        throw EvalError({
            .msg = hintfmt(
                "cannot import '%1%', since path '%2%' is not valid",
                path, e.path),
            .errPos = pos
        });
    }

    path = state.checkSourcePath(path);

    string sym = state.forceStringNoCtx(*args[1], pos);

    void *handle = dlopen(path.c_str(), RTLD_LAZY | RTLD_LOCAL);
    if (!handle)
        throw EvalError("could not open '%1%': %2%", path, dlerror());

    dlerror();
    ValueInitializer func = (ValueInitializer) dlsym(handle, sym.c_str());
    if(!func) {
        char *message = dlerror();
        if (message)
            throw EvalError("could not load symbol '%1%' from '%2%': %3%", sym, path, message);
        else
            throw EvalError("symbol '%1%' from '%2%' resolved to NULL when a function pointer was expected",
                sym, path);
    }

    (func)(state, v);

    /* We don't dlclose because v may be a primop referencing a function in the shared object file */
}


/* Execute a program and parse its output */
void prim_exec(EvalState & state, const Pos & pos, Value * * args, Value & v)
{
    state.forceList(*args[0], pos);
    auto elems = args[0]->listElems();
    auto count = args[0]->listSize();
    if (count == 0) {
        throw EvalError({
            .msg = hintfmt("at least one argument to 'exec' required"),
            .errPos = pos
        });
    }
    PathSet context;
    auto program = state.coerceToString(pos, *elems[0], context, false, false);
    Strings commandArgs;
    for (unsigned int i = 1; i < args[0]->listSize(); ++i) {
        commandArgs.emplace_back(state.coerceToString(pos, *elems[i], context, false, false));
    }
    try {
        state.realiseContext(context);
    } catch (InvalidPathError & e) {
        throw EvalError({
            .msg = hintfmt("cannot execute '%1%', since path '%2%' is not valid",
                program, e.path),
            .errPos = pos
        });
    }

    auto output = runProgram(program, true, commandArgs);
    Expr * parsed;
    try {
        parsed = state.parseExprFromString(output, pos.file);
    } catch (Error & e) {
        e.addTrace(pos, "While parsing the output from '%1%'", program);
        throw;
    }
    try {
        state.eval(parsed, v);
    } catch (Error & e) {
        e.addTrace(pos, "While evaluating the output from '%1%'", program);
        throw;
    }
}


/* Return a string representing the type of the expression. */
static void prim_typeOf(EvalState & state, const Pos & pos, Value * * args, Value & v)
{
    state.forceValue(*args[0], pos);
    string t;
    switch (args[0]->type()) {
        case nInt: t = "int"; break;
        case nBool: t = "bool"; break;
        case nString: t = "string"; break;
        case nPath: t = "path"; break;
        case nNull: t = "null"; break;
        case nAttrs: t = "set"; break;
        case nList: t = "list"; break;
        case nFunction: t = "lambda"; break;
        case nExternal:
            t = args[0]->external->typeOf();
            break;
        case nFloat: t = "float"; break;
        case nThunk: abort();
    }
    mkString(v, state.symbols.create(t));
}

static RegisterPrimOp primop_typeOf({
    .name = "__typeOf",
    .args = {"e"},
    .doc = R"(
      Return a string representing the type of the value *e*, namely
      `"int"`, `"bool"`, `"string"`, `"path"`, `"null"`, `"set"`,
      `"list"`, `"lambda"` or `"float"`.
    )",
    .fun = prim_typeOf,
});

/* Determine whether the argument is the null value. */
static void prim_isNull(EvalState & state, const Pos & pos, Value * * args, Value & v)
{
    state.forceValue(*args[0], pos);
    mkBool(v, args[0]->type() == nNull);
}

static RegisterPrimOp primop_isNull({
    .name = "isNull",
    .args = {"e"},
    .doc = R"(
      Return `true` if *e* evaluates to `null`, and `false` otherwise.

      > **Warning**
      > 
      > This function is *deprecated*; just write `e == null` instead.
    )",
    .fun = prim_isNull,
});

/* Determine whether the argument is a function. */
static void prim_isFunction(EvalState & state, const Pos & pos, Value * * args, Value & v)
{
    state.forceValue(*args[0], pos);
    mkBool(v, args[0]->type() == nFunction);
}

static RegisterPrimOp primop_isFunction({
    .name = "__isFunction",
    .args = {"e"},
    .doc = R"(
      Return `true` if *e* evaluates to a function, and `false` otherwise.
    )",
    .fun = prim_isFunction,
});

/* Determine whether the argument is an integer. */
static void prim_isInt(EvalState & state, const Pos & pos, Value * * args, Value & v)
{
    state.forceValue(*args[0], pos);
    mkBool(v, args[0]->type() == nInt);
}

static RegisterPrimOp primop_isInt({
    .name = "__isInt",
    .args = {"e"},
    .doc = R"(
      Return `true` if *e* evaluates to an integer, and `false` otherwise.
    )",
    .fun = prim_isInt,
});

/* Determine whether the argument is a float. */
static void prim_isFloat(EvalState & state, const Pos & pos, Value * * args, Value & v)
{
    state.forceValue(*args[0], pos);
    mkBool(v, args[0]->type() == nFloat);
}

static RegisterPrimOp primop_isFloat({
    .name = "__isFloat",
    .args = {"e"},
    .doc = R"(
      Return `true` if *e* evaluates to a float, and `false` otherwise.
    )",
    .fun = prim_isFloat,
});

/* Determine whether the argument is a string. */
static void prim_isString(EvalState & state, const Pos & pos, Value * * args, Value & v)
{
    state.forceValue(*args[0], pos);
    mkBool(v, args[0]->type() == nString);
}

static RegisterPrimOp primop_isString({
    .name = "__isString",
    .args = {"e"},
    .doc = R"(
      Return `true` if *e* evaluates to a string, and `false` otherwise.
    )",
    .fun = prim_isString,
});

/* Determine whether the argument is a Boolean. */
static void prim_isBool(EvalState & state, const Pos & pos, Value * * args, Value & v)
{
    state.forceValue(*args[0], pos);
    mkBool(v, args[0]->type() == nBool);
}

static RegisterPrimOp primop_isBool({
    .name = "__isBool",
    .args = {"e"},
    .doc = R"(
      Return `true` if *e* evaluates to a bool, and `false` otherwise.
    )",
    .fun = prim_isBool,
});

/* Determine whether the argument is a path. */
static void prim_isPath(EvalState & state, const Pos & pos, Value * * args, Value & v)
{
    state.forceValue(*args[0], pos);
    mkBool(v, args[0]->type() == nPath);
}

static RegisterPrimOp primop_isPath({
    .name = "__isPath",
    .args = {"e"},
    .doc = R"(
      Return `true` if *e* evaluates to a path, and `false` otherwise.
    )",
    .fun = prim_isPath,
});

struct CompareValues
{
    bool operator () (const Value * v1, const Value * v2) const
    {
        if (v1->type() == nFloat && v2->type() == nInt)
            return v1->fpoint < v2->integer;
        if (v1->type() == nInt && v2->type() == nFloat)
            return v1->integer < v2->fpoint;
        if (v1->type() != v2->type())
            throw EvalError("cannot compare %1% with %2%", showType(*v1), showType(*v2));
        switch (v1->type()) {
            case nInt:
                return v1->integer < v2->integer;
            case nFloat:
                return v1->fpoint < v2->fpoint;
            case nString:
                return strcmp(v1->string.s, v2->string.s) < 0;
            case nPath:
                return strcmp(v1->path, v2->path) < 0;
            default:
                throw EvalError("cannot compare %1% with %2%", showType(*v1), showType(*v2));
        }
    }
};


#if HAVE_BOEHMGC
typedef list<Value *, gc_allocator<Value *> > ValueList;
#else
typedef list<Value *> ValueList;
#endif


static void prim_genericClosure(EvalState & state, const Pos & pos, Value * * args, Value & v)
{
    state.forceAttrs(*args[0], pos);

    /* Get the start set. */
    Bindings::iterator startSet =
        args[0]->attrs->find(state.symbols.create("startSet"));
    if (startSet == args[0]->attrs->end())
        throw EvalError({
            .msg = hintfmt("attribute 'startSet' required"),
            .errPos = pos
        });
    state.forceList(*startSet->value, pos);

    ValueList workSet;
    for (unsigned int n = 0; n < startSet->value->listSize(); ++n)
        workSet.push_back(startSet->value->listElems()[n]);

    /* Get the operator. */
    Bindings::iterator op =
        args[0]->attrs->find(state.symbols.create("operator"));
    if (op == args[0]->attrs->end())
        throw EvalError({
            .msg = hintfmt("attribute 'operator' required"),
            .errPos = pos
        });
    state.forceValue(*op->value, pos);

    /* Construct the closure by applying the operator to element of
       `workSet', adding the result to `workSet', continuing until
       no new elements are found. */
    ValueList res;
    // `doneKeys' doesn't need to be a GC root, because its values are
    // reachable from res.
    set<Value *, CompareValues> doneKeys;
    while (!workSet.empty()) {
        Value * e = *(workSet.begin());
        workSet.pop_front();

        state.forceAttrs(*e, pos);

        Bindings::iterator key =
            e->attrs->find(state.symbols.create("key"));
        if (key == e->attrs->end())
            throw EvalError({
                .msg = hintfmt("attribute 'key' required"),
                .errPos = pos
            });
        state.forceValue(*key->value, pos);

        if (!doneKeys.insert(key->value).second) continue;
        res.push_back(e);

        /* Call the `operator' function with `e' as argument. */
        Value call;
        mkApp(call, *op->value, *e);
        state.forceList(call, pos);

        /* Add the values returned by the operator to the work set. */
        for (unsigned int n = 0; n < call.listSize(); ++n) {
            state.forceValue(*call.listElems()[n], pos);
            workSet.push_back(call.listElems()[n]);
        }
    }

    /* Create the result list. */
    state.mkList(v, res.size());
    unsigned int n = 0;
    for (auto & i : res)
        v.listElems()[n++] = i;
}

static RegisterPrimOp primop_genericClosure(RegisterPrimOp::Info {
    .name = "__genericClosure",
    .arity = 1,
    .fun = prim_genericClosure,
});

static RegisterPrimOp primop_abort({
    .name = "abort",
    .args = {"s"},
    .doc = R"(
      Abort Nix expression evaluation and print the error message *s*.
    )",
    .fun = [](EvalState & state, const Pos & pos, Value * * args, Value & v)
    {
        PathSet context;
        string s = state.coerceToString(pos, *args[0], context);
        throw Abort("evaluation aborted with the following error message: '%1%'", s);
    }
});

static RegisterPrimOp primop_throw({
    .name = "throw",
    .args = {"s"},
    .doc = R"(
      Throw an error message *s*. This usually aborts Nix expression
      evaluation, but in `nix-env -qa` and other commands that try to
      evaluate a set of derivations to get information about those
      derivations, a derivation that throws an error is silently skipped
      (which is not the case for `abort`).
    )",
    .fun = [](EvalState & state, const Pos & pos, Value * * args, Value & v)
    {
      PathSet context;
      string s = state.coerceToString(pos, *args[0], context);
      throw ThrownError(s);
    }
});

static void prim_addErrorContext(EvalState & state, const Pos & pos, Value * * args, Value & v)
{
    try {
        state.forceValue(*args[1], pos);
        v = *args[1];
    } catch (Error & e) {
        PathSet context;
        e.addTrace(std::nullopt, state.coerceToString(pos, *args[0], context));
        throw;
    }
}

static RegisterPrimOp primop_addErrorContext(RegisterPrimOp::Info {
    .name = "__addErrorContext",
    .arity = 2,
    .fun = prim_addErrorContext,
});

/* Try evaluating the argument. Success => {success=true; value=something;},
 * else => {success=false; value=false;} */
static void prim_tryEval(EvalState & state, const Pos & pos, Value * * args, Value & v)
{
    state.mkAttrs(v, 2);
    try {
        state.forceValue(*args[0], pos);
        v.attrs->push_back(Attr(state.sValue, args[0]));
        mkBool(*state.allocAttr(v, state.symbols.create("success")), true);
    } catch (AssertionError & e) {
        mkBool(*state.allocAttr(v, state.sValue), false);
        mkBool(*state.allocAttr(v, state.symbols.create("success")), false);
    }
    v.attrs->sort();
}

static RegisterPrimOp primop_tryEval({
    .name = "__tryEval",
    .args = {"e"},
    .doc = R"(
      Try to shallowly evaluate *e*. Return a set containing the
      attributes `success` (`true` if *e* evaluated successfully,
      `false` if an error was thrown) and `value`, equalling *e* if
      successful and `false` otherwise. `tryEval` will only prevent
      errors created by `throw` or `assert` from being thrown.
      Errors `tryEval` will not catch are for example those created
      by `abort` and type errors generated by builtins. Also note that
      this doesn't evaluate *e* deeply, so `let e = { x = throw ""; };
      in (builtins.tryEval e).success` will be `true`. Using
      `builtins.deepSeq` one can get the expected result:
      `let e = { x = throw ""; }; in
      (builtins.tryEval (builtins.deepSeq e e)).success` will be
      `false`.
    )",
    .fun = prim_tryEval,
});

/* Return an environment variable.  Use with care. */
static void prim_getEnv(EvalState & state, const Pos & pos, Value * * args, Value & v)
{
    string name = state.forceStringNoCtx(*args[0], pos);
    mkString(v, evalSettings.restrictEval || evalSettings.pureEval ? "" : getEnv(name).value_or(""));
}

static RegisterPrimOp primop_getEnv({
    .name = "__getEnv",
    .args = {"s"},
    .doc = R"(
      `getEnv` returns the value of the environment variable *s*, or an
      empty string if the variable doesn’t exist. This function should be
      used with care, as it can introduce all sorts of nasty environment
      dependencies in your Nix expression.

      `getEnv` is used in Nix Packages to locate the file
      `~/.nixpkgs/config.nix`, which contains user-local settings for Nix
      Packages. (That is, it does a `getEnv "HOME"` to locate the user’s
      home directory.)
    )",
    .fun = prim_getEnv,
});

/* Evaluate the first argument, then return the second argument. */
static void prim_seq(EvalState & state, const Pos & pos, Value * * args, Value & v)
{
    state.forceValue(*args[0], pos);
    state.forceValue(*args[1], pos);
    v = *args[1];
}

static RegisterPrimOp primop_seq({
    .name = "__seq",
    .args = {"e1", "e2"},
    .doc = R"(
      Evaluate *e1*, then evaluate and return *e2*. This ensures that a
      computation is strict in the value of *e1*.
    )",
    .fun = prim_seq,
});

/* Evaluate the first argument deeply (i.e. recursing into lists and
   attrsets), then return the second argument. */
static void prim_deepSeq(EvalState & state, const Pos & pos, Value * * args, Value & v)
{
    state.forceValueDeep(*args[0]);
    state.forceValue(*args[1], pos);
    v = *args[1];
}

static RegisterPrimOp primop_deepSeq({
    .name = "__deepSeq",
    .args = {"e1", "e2"},
    .doc = R"(
      This is like `seq e1 e2`, except that *e1* is evaluated *deeply*:
      if it’s a list or set, its elements or attributes are also
      evaluated recursively.
    )",
    .fun = prim_deepSeq,
});

/* Evaluate the first expression and print it on standard error.  Then
   return the second expression.  Useful for debugging. */
static void prim_trace(EvalState & state, const Pos & pos, Value * * args, Value & v)
{
    state.forceValue(*args[0], pos);
    if (args[0]->type() == nString)
        printError("trace: %1%", args[0]->string.s);
    else
        printError("trace: %1%", *args[0]);
    state.forceValue(*args[1], pos);
    v = *args[1];
}

static RegisterPrimOp primop_trace({
    .name = "__trace",
    .args = {"e1", "e2"},
    .doc = R"(
      Evaluate *e1* and print its abstract syntax representation on
      standard error. Then return *e2*. This function is useful for
      debugging.
    )",
    .fun = prim_trace,
});


/*************************************************************
 * Derivations
 *************************************************************/


/* Construct (as a unobservable side effect) a Nix derivation
   expression that performs the derivation described by the argument
   set.  Returns the original set extended with the following
   attributes: `outPath' containing the primary output path of the
   derivation; `drvPath' containing the path of the Nix expression;
   and `type' set to `derivation' to indicate that this is a
   derivation. */
static void prim_derivationStrict(EvalState & state, const Pos & pos, Value * * args, Value & v)
{
    state.forceAttrs(*args[0], pos);

    /* Figure out the name first (for stack backtraces). */
    Bindings::iterator attr = args[0]->attrs->find(state.sName);
    if (attr == args[0]->attrs->end())
        throw EvalError({
            .msg = hintfmt("required attribute 'name' missing"),
            .errPos = pos
        });
    string drvName;
    Pos & posDrvName(*attr->pos);
    try {
        drvName = state.forceStringNoCtx(*attr->value, pos);
    } catch (Error & e) {
        e.addTrace(posDrvName, "while evaluating the derivation attribute 'name'");
        throw;
    }

    /* Check whether attributes should be passed as a JSON file. */
    std::ostringstream jsonBuf;
    std::unique_ptr<JSONObject> jsonObject;
    attr = args[0]->attrs->find(state.sStructuredAttrs);
    if (attr != args[0]->attrs->end() && state.forceBool(*attr->value, pos))
        jsonObject = std::make_unique<JSONObject>(jsonBuf);

    /* Check whether null attributes should be ignored. */
    bool ignoreNulls = false;
    attr = args[0]->attrs->find(state.sIgnoreNulls);
    if (attr != args[0]->attrs->end())
        ignoreNulls = state.forceBool(*attr->value, pos);

    /* Build the derivation expression by processing the attributes. */
    Derivation drv;
    drv.name = drvName;

    PathSet context;

    bool contentAddressed = false;
    std::optional<std::string> outputHash;
    std::string outputHashAlgo;
    ContentAddressMethod ingestionMethod = FileIngestionMethod::Flat;

    StringSet outputs;
    outputs.insert("out");

    for (auto & i : args[0]->attrs->lexicographicOrder()) {
        if (i->name == state.sIgnoreNulls) continue;
        const string & key = i->name;
        vomit("processing attribute '%1%'", key);

        auto handleHashMode = [&](const std::string & s) {
            if (s == "recursive") ingestionMethod = FileIngestionMethod::Recursive;
            else if (s == "flat") ingestionMethod = FileIngestionMethod::Flat;
            else if (s == "text") ingestionMethod = TextHashMethod {};
            else
                throw EvalError({
                    .msg = hintfmt("invalid value '%s' for 'outputHashMode' attribute", s),
                    .errPos = posDrvName
                });
        };

        auto handleOutputs = [&](const Strings & ss) {
            outputs.clear();
            for (auto & j : ss) {
                if (outputs.find(j) != outputs.end())
                    throw EvalError({
                        .msg = hintfmt("duplicate derivation output '%1%'", j),
                        .errPos = posDrvName
                    });
                /* !!! Check whether j is a valid attribute
                   name. */
                /* Derivations cannot be named ‘drv’, because
                   then we'd have an attribute ‘drvPath’ in
                   the resulting set. */
                if (j == "drv")
                    throw EvalError({
                        .msg = hintfmt("invalid derivation output name 'drv'" ),
                        .errPos = posDrvName
                    });
                outputs.insert(j);
            }
            if (outputs.empty())
                throw EvalError({
                    .msg = hintfmt("derivation cannot have an empty set of outputs"),
                    .errPos = posDrvName
                });
        };

        try {

            if (ignoreNulls) {
                state.forceValue(*i->value, pos);
                if (i->value->type() == nNull) continue;
            }

            if (i->name == state.sContentAddressed) {
                settings.requireExperimentalFeature("ca-derivations");
                contentAddressed = state.forceBool(*i->value, pos);
            }

            /* The `args' attribute is special: it supplies the
               command-line arguments to the builder. */
            else if (i->name == state.sArgs) {
                state.forceList(*i->value, pos);
                for (unsigned int n = 0; n < i->value->listSize(); ++n) {
                    string s = state.coerceToString(posDrvName, *i->value->listElems()[n], context, true);
                    drv.args.push_back(s);
                }
            }

            /* All other attributes are passed to the builder through
               the environment. */
            else {

                if (jsonObject) {

                    if (i->name == state.sStructuredAttrs) continue;

                    auto placeholder(jsonObject->placeholder(key));
                    printValueAsJSON(state, true, *i->value, placeholder, context);

                    if (i->name == state.sBuilder)
                        drv.builder = state.forceString(*i->value, context, posDrvName);
                    else if (i->name == state.sSystem)
                        drv.platform = state.forceStringNoCtx(*i->value, posDrvName);
                    else if (i->name == state.sOutputHash)
                        outputHash = state.forceStringNoCtx(*i->value, posDrvName);
                    else if (i->name == state.sOutputHashAlgo)
                        outputHashAlgo = state.forceStringNoCtx(*i->value, posDrvName);
                    else if (i->name == state.sOutputHashMode)
                        handleHashMode(state.forceStringNoCtx(*i->value, posDrvName));
                    else if (i->name == state.sOutputs) {
                        /* Require ‘outputs’ to be a list of strings. */
                        state.forceList(*i->value, posDrvName);
                        Strings ss;
                        for (unsigned int n = 0; n < i->value->listSize(); ++n)
                            ss.emplace_back(state.forceStringNoCtx(*i->value->listElems()[n], posDrvName));
                        handleOutputs(ss);
                    }

                } else {
                    auto s = state.coerceToString(posDrvName, *i->value, context, true);
                    drv.env.emplace(key, s);
                    if (i->name == state.sBuilder) drv.builder = s;
                    else if (i->name == state.sSystem) drv.platform = s;
                    else if (i->name == state.sOutputHash) outputHash = s;
                    else if (i->name == state.sOutputHashAlgo) outputHashAlgo = s;
                    else if (i->name == state.sOutputHashMode) handleHashMode(s);
                    else if (i->name == state.sOutputs)
                        handleOutputs(tokenizeString<Strings>(s));
                }

            }

        } catch (Error & e) {
            e.addTrace(posDrvName,
                "while evaluating the attribute '%1%' of the derivation '%2%'",
                key, drvName);
            throw;
        }
    }

    if (jsonObject) {
        jsonObject.reset();
        drv.env.emplace("__json", jsonBuf.str());
    }

    /* Everything in the context of the strings in the derivation
       attributes should be added as dependencies of the resulting
       derivation. */
    for (auto & path : context) {

        /* Paths marked with `=' denote that the path of a derivation
           is explicitly passed to the builder.  Since that allows the
           builder to gain access to every path in the dependency
           graph of the derivation (including all outputs), all paths
           in the graph must be added to this derivation's list of
           inputs to ensure that they are available when the builder
           runs. */
        if (path.at(0) == '=') {
            /* !!! This doesn't work if readOnlyMode is set. */
            StorePathSet refs;
            state.store->computeFSClosure(state.store->parseStorePath(std::string_view(path).substr(1)), refs);
            for (auto & j : refs) {
                drv.inputSrcs.insert(j);
                if (j.isDerivation()) {
                    Derivation jDrv = state.store->readDerivation(j);
                    if(jDrv.type() != DerivationType::CAFloating)
                        drv.inputDrvs[j] = jDrv.outputNames();
                }
            }
        }

        /* Handle derivation outputs of the form ‘!<name>!<path>’. */
        else if (path.at(0) == '!') {
            std::pair<string, string> ctx = decodeContext(path);
            drv.inputDrvs[state.store->parseStorePath(ctx.first)].insert(ctx.second);
        }

        /* Otherwise it's a source file. */
        else
            drv.inputSrcs.insert(state.store->parseStorePath(path));
    }

    /* Do we have all required attributes? */
    if (drv.builder == "")
        throw EvalError({
            .msg = hintfmt("required attribute 'builder' missing"),
            .errPos = posDrvName
        });

    if (drv.platform == "")
        throw EvalError({
            .msg = hintfmt("required attribute 'system' missing"),
            .errPos = posDrvName
        });

    /* Check whether the derivation name is valid. */
    if (isDerivation(drvName) && ingestionMethod != ContentAddressMethod { TextHashMethod { } })
        throw EvalError({
<<<<<<< HEAD
            .hint = hintfmt("derivation names are allowed to end in '%s' only if they produce a single derivation file", drvExtension),
=======
            .msg = hintfmt("derivation names are not allowed to end in '%s'", drvExtension),
>>>>>>> ca099481
            .errPos = posDrvName
        });

    if (outputHash) {
        /* Handle fixed-output derivations.

           Ignore `__contentAddressed` because fixed output derivations are
           already content addressed. */
        if (outputs.size() != 1 || *(outputs.begin()) != "out")
            throw Error({
                .msg = hintfmt("multiple outputs are not supported in fixed-output derivations"),
                .errPos = posDrvName
            });

        std::optional<HashType> ht = parseHashTypeOpt(outputHashAlgo);
        Hash h = newHashAllowEmpty(*outputHash, ht);

        // FIXME non-trivial fixed refs set
        auto ca = contentAddressFromMethodHashAndRefs(
            ingestionMethod,
            std::move(h),
            {});

        DerivationOutputCAFixed dof { .ca = ca };

        drv.env["out"] = state.store->printStorePath(dof.path(*state.store, drvName, "out"));
        drv.outputs.insert_or_assign("out", DerivationOutput { .output = dof });
    }

    else if (contentAddressed) {
        HashType ht = parseHashType(outputHashAlgo);
        for (auto & i : outputs) {
            drv.env[i] = hashPlaceholder(i);
            drv.outputs.insert_or_assign(i, DerivationOutput {
                .output = DerivationOutputCAFloating {
                    .method = ingestionMethod,
                    .hashType = std::move(ht),
                },
            });
        }
    }

    else {
        /* Compute a hash over the "masked" store derivation, which is
           the final one except that in the list of outputs, the
           output paths are empty strings, and the corresponding
           environment variables have an empty value.  This ensures
           that changes in the set of output names do get reflected in
           the hash. */
        for (auto & i : outputs) {
            drv.env[i] = "";
            drv.outputs.insert_or_assign(i,
                DerivationOutput {
                    .output = DerivationOutputInputAddressed {
                        .path = StorePath::dummy,
                    },
                });
        }

        // Regular, non-CA derivation should always return a single hash and not
        // hash per output.
        auto hashModulo = hashDerivationModulo(*state.store, Derivation(drv), true);
        std::visit(overloaded {
            [&](Hash h) {
                for (auto & i : outputs) {
                    auto outPath = state.store->makeOutputPath(i, h, drvName);
                    drv.env[i] = state.store->printStorePath(outPath);
                    drv.outputs.insert_or_assign(i,
                        DerivationOutput {
                            .output = DerivationOutputInputAddressed {
                                .path = std::move(outPath),
                            },
                        });
                }
            },
            [&](CaOutputHashes) {
                // Shouldn't happen as the toplevel derivation is not CA.
                assert(false);
            },
            [&](DeferredHash _) {
                for (auto & i : outputs) {
                    drv.outputs.insert_or_assign(i,
                        DerivationOutput {
                            .output = DerivationOutputDeferred{},
                        });
                }
            },
        },
        hashModulo);

    }

    /* Write the resulting term into the Nix store directory. */
    auto drvPath = writeDerivation(*state.store, drv, state.repair);
    auto drvPathS = state.store->printStorePath(drvPath);

    printMsg(lvlChatty, "instantiated '%1%' -> '%2%'", drvName, drvPathS);

    /* Optimisation, but required in read-only mode! because in that
       case we don't actually write store derivations, so we can't
       read them later.

       However, we don't bother doing this for floating CA derivations because
       their "hash modulo" is indeterminate until built. */
    if (drv.type() != DerivationType::CAFloating) {
        auto h = hashDerivationModulo(*state.store, Derivation(drv), false);
        drvHashes.lock()->insert_or_assign(drvPath, h);
    }

    state.mkAttrs(v, 1 + drv.outputs.size());
    mkString(*state.allocAttr(v, state.sDrvPath), drvPathS, {"=" + drvPathS});
    for (auto & i : drv.outputs)
        mkOutputString(state, v, drvPath, drv, i);
    v.attrs->sort();
}

static RegisterPrimOp primop_derivationStrict(RegisterPrimOp::Info {
    .name = "derivationStrict",
    .arity = 1,
    .fun = prim_derivationStrict,
});

/* Return a placeholder string for the specified output that will be
   substituted by the corresponding output path at build time. For
   example, 'placeholder "out"' returns the string
   /1rz4g4znpzjwh1xymhjpm42vipw92pr73vdgl6xs1hycac8kf2n9. At build
   time, any occurence of this string in an derivation attribute will
   be replaced with the concrete path in the Nix store of the output
   ‘out’. */
static void prim_placeholder(EvalState & state, const Pos & pos, Value * * args, Value & v)
{
    mkString(v, hashPlaceholder(state.forceStringNoCtx(*args[0], pos)));
}

static RegisterPrimOp primop_placeholder({
    .name = "placeholder",
    .args = {"output"},
    .doc = R"(
      Return a placeholder string for the specified *output* that will be
      substituted by the corresponding output path at build time. Typical
      outputs would be `"out"`, `"bin"` or `"dev"`.
    )",
    .fun = prim_placeholder,
});


/*************************************************************
 * Paths
 *************************************************************/


/* Convert the argument to a path.  !!! obsolete? */
static void prim_toPath(EvalState & state, const Pos & pos, Value * * args, Value & v)
{
    PathSet context;
    Path path = state.coerceToPath(pos, *args[0], context);
    mkString(v, canonPath(path), context);
}

static RegisterPrimOp primop_toPath({
    .name = "__toPath",
    .args = {"s"},
    .doc = R"(
      **DEPRECATED.** Use `/. + "/path"` to convert a string into an absolute
      path. For relative paths, use `./. + "/path"`.
    )",
    .fun = prim_toPath,
});

/* Allow a valid store path to be used in an expression.  This is
   useful in some generated expressions such as in nix-push, which
   generates a call to a function with an already existing store path
   as argument.  You don't want to use `toPath' here because it copies
   the path to the Nix store, which yields a copy like
   /nix/store/newhash-oldhash-oldname.  In the past, `toPath' had
   special case behaviour for store paths, but that created weird
   corner cases. */
static void prim_storePath(EvalState & state, const Pos & pos, Value * * args, Value & v)
{
    if (evalSettings.pureEval)
        throw EvalError("builtins.storePath' is not allowed in pure evaluation mode");

    PathSet context;
    Path path = state.checkSourcePath(state.coerceToPath(pos, *args[0], context));
    /* Resolve symlinks in ‘path’, unless ‘path’ itself is a symlink
       directly in the store.  The latter condition is necessary so
       e.g. nix-push does the right thing. */
    if (!state.store->isStorePath(path)) path = canonPath(path, true);
    if (!state.store->isInStore(path))
        throw EvalError({
            .msg = hintfmt("path '%1%' is not in the Nix store", path),
            .errPos = pos
        });
    auto path2 = state.store->toStorePath(path).first;
    if (!settings.readOnlyMode)
        state.store->ensurePath(path2);
    context.insert(state.store->printStorePath(path2));
    mkString(v, path, context);
}

static RegisterPrimOp primop_storePath({
    .name = "__storePath",
    .args = {"path"},
    .doc = R"(
      This function allows you to define a dependency on an already
      existing store path. For example, the derivation attribute `src
      = builtins.storePath /nix/store/f1d18v1y…-source` causes the
      derivation to depend on the specified path, which must exist or
      be substitutable. Note that this differs from a plain path
      (e.g. `src = /nix/store/f1d18v1y…-source`) in that the latter
      causes the path to be *copied* again to the Nix store, resulting
      in a new path (e.g. `/nix/store/ld01dnzc…-source-source`).

      This function is not available in pure evaluation mode.
    )",
    .fun = prim_storePath,
});

static void prim_pathExists(EvalState & state, const Pos & pos, Value * * args, Value & v)
{
    PathSet context;
    Path path = state.coerceToPath(pos, *args[0], context);
    try {
        state.realiseContext(context);
    } catch (InvalidPathError & e) {
        throw EvalError({
            .msg = hintfmt(
                "cannot check the existence of '%1%', since path '%2%' is not valid",
                path, e.path),
            .errPos = pos
        });
    }

    try {
        mkBool(v, pathExists(state.checkSourcePath(path)));
    } catch (SysError & e) {
        /* Don't give away info from errors while canonicalising
           ‘path’ in restricted mode. */
        mkBool(v, false);
    } catch (RestrictedPathError & e) {
        mkBool(v, false);
    }
}

static RegisterPrimOp primop_pathExists({
    .name = "__pathExists",
    .args = {"path"},
    .doc = R"(
      Return `true` if the path *path* exists at evaluation time, and
      `false` otherwise.
    )",
    .fun = prim_pathExists,
});

/* Return the base name of the given string, i.e., everything
   following the last slash. */
static void prim_baseNameOf(EvalState & state, const Pos & pos, Value * * args, Value & v)
{
    PathSet context;
    mkString(v, baseNameOf(state.coerceToString(pos, *args[0], context, false, false)), context);
}

static RegisterPrimOp primop_baseNameOf({
    .name = "baseNameOf",
    .args = {"s"},
    .doc = R"(
      Return the *base name* of the string *s*, that is, everything
      following the final slash in the string. This is similar to the GNU
      `basename` command.
    )",
    .fun = prim_baseNameOf,
});

/* Return the directory of the given path, i.e., everything before the
   last slash.  Return either a path or a string depending on the type
   of the argument. */
static void prim_dirOf(EvalState & state, const Pos & pos, Value * * args, Value & v)
{
    PathSet context;
    Path dir = dirOf(state.coerceToString(pos, *args[0], context, false, false));
    if (args[0]->type() == nPath) mkPath(v, dir.c_str()); else mkString(v, dir, context);
}

static RegisterPrimOp primop_dirOf({
    .name = "dirOf",
    .args = {"s"},
    .doc = R"(
      Return the directory part of the string *s*, that is, everything
      before the final slash in the string. This is similar to the GNU
      `dirname` command.
    )",
    .fun = prim_dirOf,
});

/* Return the contents of a file as a string. */
static void prim_readFile(EvalState & state, const Pos & pos, Value * * args, Value & v)
{
    PathSet context;
    Path path = state.coerceToPath(pos, *args[0], context);
    try {
        state.realiseContext(context);
    } catch (InvalidPathError & e) {
        throw EvalError({
            .msg = hintfmt("cannot read '%1%', since path '%2%' is not valid", path, e.path),
            .errPos = pos
        });
    }
    string s = readFile(state.checkSourcePath(state.toRealPath(path, context)));
    if (s.find((char) 0) != string::npos)
        throw Error("the contents of the file '%1%' cannot be represented as a Nix string", path);
    mkString(v, s.c_str());
}

static RegisterPrimOp primop_readFile({
    .name = "__readFile",
    .args = {"path"},
    .doc = R"(
      Return the contents of the file *path* as a string.
    )",
    .fun = prim_readFile,
});

/* Find a file in the Nix search path. Used to implement <x> paths,
   which are desugared to 'findFile __nixPath "x"'. */
static void prim_findFile(EvalState & state, const Pos & pos, Value * * args, Value & v)
{
    state.forceList(*args[0], pos);

    SearchPath searchPath;

    for (unsigned int n = 0; n < args[0]->listSize(); ++n) {
        Value & v2(*args[0]->listElems()[n]);
        state.forceAttrs(v2, pos);

        string prefix;
        Bindings::iterator i = v2.attrs->find(state.symbols.create("prefix"));
        if (i != v2.attrs->end())
            prefix = state.forceStringNoCtx(*i->value, pos);

        i = v2.attrs->find(state.symbols.create("path"));
        if (i == v2.attrs->end())
            throw EvalError({
                .msg = hintfmt("attribute 'path' missing"),
                .errPos = pos
            });

        PathSet context;
        string path = state.coerceToString(pos, *i->value, context, false, false);

        try {
            state.realiseContext(context);
        } catch (InvalidPathError & e) {
            throw EvalError({
                .msg = hintfmt("cannot find '%1%', since path '%2%' is not valid", path, e.path),
                .errPos = pos
            });
        }

        searchPath.emplace_back(prefix, path);
    }

    string path = state.forceStringNoCtx(*args[1], pos);

    mkPath(v, state.checkSourcePath(state.findFile(searchPath, path, pos)).c_str());
}

static RegisterPrimOp primop_findFile(RegisterPrimOp::Info {
    .name = "__findFile",
    .arity = 2,
    .fun = prim_findFile,
});

/* Return the cryptographic hash of a file in base-16. */
static void prim_hashFile(EvalState & state, const Pos & pos, Value * * args, Value & v)
{
    string type = state.forceStringNoCtx(*args[0], pos);
    std::optional<HashType> ht = parseHashType(type);
    if (!ht)
      throw Error({
          .msg = hintfmt("unknown hash type '%1%'", type),
          .errPos = pos
      });

    PathSet context; // discarded
    Path p = state.coerceToPath(pos, *args[1], context);

    mkString(v, hashFile(*ht, state.checkSourcePath(p)).to_string(Base16, false), context);
}

static RegisterPrimOp primop_hashFile({
    .name = "__hashFile",
    .args = {"type", "p"},
    .doc = R"(
      Return a base-16 representation of the cryptographic hash of the
      file at path *p*. The hash algorithm specified by *type* must be one
      of `"md5"`, `"sha1"`, `"sha256"` or `"sha512"`.
    )",
    .fun = prim_hashFile,
});

/* Read a directory (without . or ..) */
static void prim_readDir(EvalState & state, const Pos & pos, Value * * args, Value & v)
{
    PathSet ctx;
    Path path = state.coerceToPath(pos, *args[0], ctx);
    try {
        state.realiseContext(ctx);
    } catch (InvalidPathError & e) {
        throw EvalError({
            .msg = hintfmt("cannot read '%1%', since path '%2%' is not valid", path, e.path),
            .errPos = pos
        });
    }

    DirEntries entries = readDirectory(state.checkSourcePath(path));
    state.mkAttrs(v, entries.size());

    for (auto & ent : entries) {
        Value * ent_val = state.allocAttr(v, state.symbols.create(ent.name));
        if (ent.type == DT_UNKNOWN)
            ent.type = getFileType(path + "/" + ent.name);
        ent_val->mkString(
            ent.type == DT_REG ? "regular" :
            ent.type == DT_DIR ? "directory" :
            ent.type == DT_LNK ? "symlink" :
            "unknown");
    }

    v.attrs->sort();
}

static RegisterPrimOp primop_readDir({
    .name = "__readDir",
    .args = {"path"},
    .doc = R"(
      Return the contents of the directory *path* as a set mapping
      directory entries to the corresponding file type. For instance, if
      directory `A` contains a regular file `B` and another directory
      `C`, then `builtins.readDir ./A` will return the set

      ```nix
      { B = "regular"; C = "directory"; }
      ```

      The possible values for the file type are `"regular"`,
      `"directory"`, `"symlink"` and `"unknown"`.
    )",
    .fun = prim_readDir,
});


/*************************************************************
 * Creating files
 *************************************************************/


/* Convert the argument (which can be any Nix expression) to an XML
   representation returned in a string.  Not all Nix expressions can
   be sensibly or completely represented (e.g., functions). */
static void prim_toXML(EvalState & state, const Pos & pos, Value * * args, Value & v)
{
    std::ostringstream out;
    PathSet context;
    printValueAsXML(state, true, false, *args[0], out, context);
    mkString(v, out.str(), context);
}

static RegisterPrimOp primop_toXML({
    .name = "__toXML",
    .args = {"e"},
    .doc = R"(
      Return a string containing an XML representation of *e*. The main
      application for `toXML` is to communicate information with the
      builder in a more structured format than plain environment
      variables.

      Here is an example where this is the case:

      ```nix
      { stdenv, fetchurl, libxslt, jira, uberwiki }:

      stdenv.mkDerivation (rec {
        name = "web-server";

        buildInputs = [ libxslt ];

        builder = builtins.toFile "builder.sh" "
          source $stdenv/setup
          mkdir $out
          echo "$servlets" | xsltproc ${stylesheet} - > $out/server-conf.xml ①
        ";

        stylesheet = builtins.toFile "stylesheet.xsl" ②
         "<?xml version='1.0' encoding='UTF-8'?>
          <xsl:stylesheet xmlns:xsl='http://www.w3.org/1999/XSL/Transform' version='1.0'>
            <xsl:template match='/'>
              <Configure>
                <xsl:for-each select='/expr/list/attrs'>
                  <Call name='addWebApplication'>
                    <Arg><xsl:value-of select=\"attr[@name = 'path']/string/@value\" /></Arg>
                    <Arg><xsl:value-of select=\"attr[@name = 'war']/path/@value\" /></Arg>
                  </Call>
                </xsl:for-each>
              </Configure>
            </xsl:template>
          </xsl:stylesheet>
        ";

        servlets = builtins.toXML [ ③
          { path = "/bugtracker"; war = jira + "/lib/atlassian-jira.war"; }
          { path = "/wiki"; war = uberwiki + "/uberwiki.war"; }
        ];
      })
      ```

      The builder is supposed to generate the configuration file for a
      [Jetty servlet container](http://jetty.mortbay.org/). A servlet
      container contains a number of servlets (`*.war` files) each
      exported under a specific URI prefix. So the servlet configuration
      is a list of sets containing the `path` and `war` of the servlet
      (①). This kind of information is difficult to communicate with the
      normal method of passing information through an environment
      variable, which just concatenates everything together into a
      string (which might just work in this case, but wouldn’t work if
      fields are optional or contain lists themselves). Instead the Nix
      expression is converted to an XML representation with `toXML`,
      which is unambiguous and can easily be processed with the
      appropriate tools. For instance, in the example an XSLT stylesheet
      (at point ②) is applied to it (at point ①) to generate the XML
      configuration file for the Jetty server. The XML representation
      produced at point ③ by `toXML` is as follows:

      ```xml
      <?xml version='1.0' encoding='utf-8'?>
      <expr>
        <list>
          <attrs>
            <attr name="path">
              <string value="/bugtracker" />
            </attr>
            <attr name="war">
              <path value="/nix/store/d1jh9pasa7k2...-jira/lib/atlassian-jira.war" />
            </attr>
          </attrs>
          <attrs>
            <attr name="path">
              <string value="/wiki" />
            </attr>
            <attr name="war">
              <path value="/nix/store/y6423b1yi4sx...-uberwiki/uberwiki.war" />
            </attr>
          </attrs>
        </list>
      </expr>
      ```

      Note that we used the `toFile` built-in to write the builder and
      the stylesheet “inline” in the Nix expression. The path of the
      stylesheet is spliced into the builder using the syntax `xsltproc
      ${stylesheet}`.
    )",
    .fun = prim_toXML,
});

/* Convert the argument (which can be any Nix expression) to a JSON
   string.  Not all Nix expressions can be sensibly or completely
   represented (e.g., functions). */
static void prim_toJSON(EvalState & state, const Pos & pos, Value * * args, Value & v)
{
    std::ostringstream out;
    PathSet context;
    printValueAsJSON(state, true, *args[0], out, context);
    mkString(v, out.str(), context);
}

static RegisterPrimOp primop_toJSON({
    .name = "__toJSON",
    .args = {"e"},
    .doc = R"(
      Return a string containing a JSON representation of *e*. Strings,
      integers, floats, booleans, nulls and lists are mapped to their JSON
      equivalents. Sets (except derivations) are represented as objects.
      Derivations are translated to a JSON string containing the
      derivation’s output path. Paths are copied to the store and
      represented as a JSON string of the resulting store path.
    )",
    .fun = prim_toJSON,
});

/* Parse a JSON string to a value. */
static void prim_fromJSON(EvalState & state, const Pos & pos, Value * * args, Value & v)
{
    string s = state.forceStringNoCtx(*args[0], pos);
    try {
        parseJSON(state, s, v);
    } catch (JSONParseError &e) {
        e.addTrace(pos, "while decoding a JSON string");
        throw e;
    }
}

static RegisterPrimOp primop_fromJSON({
    .name = "__fromJSON",
    .args = {"e"},
    .doc = R"(
      Convert a JSON string to a Nix value. For example,

      ```nix
      builtins.fromJSON ''{"x": [1, 2, 3], "y": null}''
      ```

      returns the value `{ x = [ 1 2 3 ]; y = null; }`.
    )",
    .fun = prim_fromJSON,
});

/* Store a string in the Nix store as a source file that can be used
   as an input by derivations. */
static void prim_toFile(EvalState & state, const Pos & pos, Value * * args, Value & v)
{
    PathSet context;
    string name = state.forceStringNoCtx(*args[0], pos);
    string contents = state.forceString(*args[1], context, pos);

    StorePathSet refs;

    for (auto path : context) {
        if (path.at(0) != '/')
            throw EvalError( {
                .msg = hintfmt(
                    "in 'toFile': the file named '%1%' must not contain a reference "
                    "to a derivation but contains (%2%)",
                    name, path),
                .errPos = pos
            });
        refs.insert(state.store->parseStorePath(path));
    }

    auto storePath = state.store->printStorePath(settings.readOnlyMode
        ? state.store->computeStorePathForText(name, contents, refs)
        : state.store->addTextToStore(name, contents, refs, state.repair));

    /* Note: we don't need to add `context' to the context of the
       result, since `storePath' itself has references to the paths
       used in args[1]. */

    mkString(v, storePath, {storePath});
}

static RegisterPrimOp primop_toFile({
    .name = "__toFile",
    .args = {"name", "s"},
    .doc = R"(
      Store the string *s* in a file in the Nix store and return its
      path.  The file has suffix *name*. This file can be used as an
      input to derivations. One application is to write builders
      “inline”. For instance, the following Nix expression combines the
      [Nix expression for GNU Hello](expression-syntax.md) and its
      [build script](build-script.md) into one file:

      ```nix
      { stdenv, fetchurl, perl }:

      stdenv.mkDerivation {
        name = "hello-2.1.1";

        builder = builtins.toFile "builder.sh" "
          source $stdenv/setup

          PATH=$perl/bin:$PATH

          tar xvfz $src
          cd hello-*
          ./configure --prefix=$out
          make
          make install
        ";

        src = fetchurl {
          url = "http://ftp.nluug.nl/pub/gnu/hello/hello-2.1.1.tar.gz";
          sha256 = "1md7jsfd8pa45z73bz1kszpp01yw6x5ljkjk2hx7wl800any6465";
        };
        inherit perl;
      }
      ```

      It is even possible for one file to refer to another, e.g.,

      ```nix
      builder = let
        configFile = builtins.toFile "foo.conf" "
          # This is some dummy configuration file.
          ...
        ";
      in builtins.toFile "builder.sh" "
        source $stdenv/setup
        ...
        cp ${configFile} $out/etc/foo.conf
      ";
      ```

      Note that `${configFile}` is an
      [antiquotation](language-values.md), so the result of the
      expression `configFile`
      (i.e., a path like `/nix/store/m7p7jfny445k...-foo.conf`) will be
      spliced into the resulting string.

      It is however *not* allowed to have files mutually referring to each
      other, like so:

      ```nix
      let
        foo = builtins.toFile "foo" "...${bar}...";
        bar = builtins.toFile "bar" "...${foo}...";
      in foo
      ```

      This is not allowed because it would cause a cyclic dependency in
      the computation of the cryptographic hashes for `foo` and `bar`.

      It is also not possible to reference the result of a derivation. If
      you are using Nixpkgs, the `writeTextFile` function is able to do
      that.
    )",
    .fun = prim_toFile,
});

static void addPath(EvalState & state, const Pos & pos, const string & name, const Path & path_,
    Value * filterFun, FileIngestionMethod method, const std::optional<Hash> expectedHash, Value & v)
{
    const auto path = evalSettings.pureEval && expectedHash ?
        path_ :
        state.checkSourcePath(path_);
    PathFilter filter = filterFun ? ([&](const Path & path) {
        auto st = lstat(path);

        /* Call the filter function.  The first argument is the path,
           the second is a string indicating the type of the file. */
        Value arg1;
        mkString(arg1, path);

        Value fun2;
        state.callFunction(*filterFun, arg1, fun2, noPos);

        Value arg2;
        mkString(arg2,
            S_ISREG(st.st_mode) ? "regular" :
            S_ISDIR(st.st_mode) ? "directory" :
            S_ISLNK(st.st_mode) ? "symlink" :
            "unknown" /* not supported, will fail! */);

        Value res;
        state.callFunction(fun2, arg2, res, noPos);

        return state.forceBool(res, pos);
    }) : defaultPathFilter;

    std::optional<StorePath> expectedStorePath;
    if (expectedHash)
        expectedStorePath = state.store->makeFixedOutputPath(name, FixedOutputInfo {
            {
                .method = method,
                .hash = *expectedHash,
            },
            {},
        });
    Path dstPath;
    if (!expectedHash || !state.store->isValidPath(*expectedStorePath)) {
        dstPath = state.store->printStorePath(settings.readOnlyMode
            ? state.store->computeStorePathForPath(name, path, method, htSHA256, filter).first
            : state.store->addToStore(name, path, method, htSHA256, filter, state.repair));
        if (expectedHash && expectedStorePath != state.store->parseStorePath(dstPath))
            throw Error("store path mismatch in (possibly filtered) path added from '%s'", path);
    } else
        dstPath = state.store->printStorePath(*expectedStorePath);

    mkString(v, dstPath, {dstPath});
}


static void prim_filterSource(EvalState & state, const Pos & pos, Value * * args, Value & v)
{
    PathSet context;
    Path path = state.coerceToPath(pos, *args[1], context);
    if (!context.empty())
        throw EvalError({
            .msg = hintfmt("string '%1%' cannot refer to other paths", path),
            .errPos = pos
        });

    state.forceValue(*args[0], pos);
    if (args[0]->type() != nFunction)
        throw TypeError({
            .msg = hintfmt(
                "first argument in call to 'filterSource' is not a function but %1%",
                showType(*args[0])),
            .errPos = pos
        });

    addPath(state, pos, std::string(baseNameOf(path)), path, args[0], FileIngestionMethod::Recursive, std::nullopt, v);
}

static RegisterPrimOp primop_filterSource({
    .name = "__filterSource",
    .args = {"e1", "e2"},
    .doc = R"(
      This function allows you to copy sources into the Nix store while
      filtering certain files. For instance, suppose that you want to use
      the directory `source-dir` as an input to a Nix expression, e.g.

      ```nix
      stdenv.mkDerivation {
        ...
        src = ./source-dir;
      }
      ```

      However, if `source-dir` is a Subversion working copy, then all
      those annoying `.svn` subdirectories will also be copied to the
      store. Worse, the contents of those directories may change a lot,
      causing lots of spurious rebuilds. With `filterSource` you can
      filter out the `.svn` directories:

      ```nix
      src = builtins.filterSource
        (path: type: type != "directory" || baseNameOf path != ".svn")
        ./source-dir;
      ```

      Thus, the first argument *e1* must be a predicate function that is
      called for each regular file, directory or symlink in the source
      tree *e2*. If the function returns `true`, the file is copied to the
      Nix store, otherwise it is omitted. The function is called with two
      arguments. The first is the full path of the file. The second is a
      string that identifies the type of the file, which is either
      `"regular"`, `"directory"`, `"symlink"` or `"unknown"` (for other
      kinds of files such as device nodes or fifos — but note that those
      cannot be copied to the Nix store, so if the predicate returns
      `true` for them, the copy will fail). If you exclude a directory,
      the entire corresponding subtree of *e2* will be excluded.
    )",
    .fun = prim_filterSource,
});

static void prim_path(EvalState & state, const Pos & pos, Value * * args, Value & v)
{
    state.forceAttrs(*args[0], pos);
    Path path;
    string name;
    Value * filterFun = nullptr;
    auto method = FileIngestionMethod::Recursive;
    std::optional<Hash> expectedHash;

    for (auto & attr : *args[0]->attrs) {
        const string & n(attr.name);
        if (n == "path") {
            PathSet context;
            path = state.coerceToPath(*attr.pos, *attr.value, context);
            if (!context.empty())
                throw EvalError({
                    .msg = hintfmt("string '%1%' cannot refer to other paths", path),
                    .errPos = *attr.pos
                });
        } else if (attr.name == state.sName)
            name = state.forceStringNoCtx(*attr.value, *attr.pos);
        else if (n == "filter") {
            state.forceValue(*attr.value, pos);
            filterFun = attr.value;
        } else if (n == "recursive")
            method = FileIngestionMethod { state.forceBool(*attr.value, *attr.pos) };
        else if (n == "sha256")
            expectedHash = newHashAllowEmpty(state.forceStringNoCtx(*attr.value, *attr.pos), htSHA256);
        else
            throw EvalError({
                .msg = hintfmt("unsupported argument '%1%' to 'addPath'", attr.name),
                .errPos = *attr.pos
            });
    }
    if (path.empty())
        throw EvalError({
            .msg = hintfmt("'path' required"),
            .errPos = pos
        });
    if (name.empty())
        name = baseNameOf(path);

    addPath(state, pos, name, path, filterFun, method, expectedHash, v);
}

static RegisterPrimOp primop_path({
    .name = "__path",
    .args = {"args"},
    .doc = R"(
      An enrichment of the built-in path type, based on the attributes
      present in *args*. All are optional except `path`:

        - path  
          The underlying path.

        - name  
          The name of the path when added to the store. This can used to
          reference paths that have nix-illegal characters in their names,
          like `@`.

        - filter  
          A function of the type expected by `builtins.filterSource`,
          with the same semantics.

        - recursive  
          When `false`, when `path` is added to the store it is with a
          flat hash, rather than a hash of the NAR serialization of the
          file. Thus, `path` must refer to a regular file, not a
          directory. This allows similar behavior to `fetchurl`. Defaults
          to `true`.

        - sha256  
          When provided, this is the expected hash of the file at the
          path. Evaluation will fail if the hash is incorrect, and
          providing a hash allows `builtins.path` to be used even when the
          `pure-eval` nix config option is on.
    )",
    .fun = prim_path,
});


/*************************************************************
 * Sets
 *************************************************************/


/* Return the names of the attributes in a set as a sorted list of
   strings. */
static void prim_attrNames(EvalState & state, const Pos & pos, Value * * args, Value & v)
{
    state.forceAttrs(*args[0], pos);

    state.mkList(v, args[0]->attrs->size());

    size_t n = 0;
    for (auto & i : *args[0]->attrs)
        mkString(*(v.listElems()[n++] = state.allocValue()), i.name);

    std::sort(v.listElems(), v.listElems() + n,
              [](Value * v1, Value * v2) { return strcmp(v1->string.s, v2->string.s) < 0; });
}

static RegisterPrimOp primop_attrNames({
    .name = "__attrNames",
    .args = {"set"},
    .doc = R"(
      Return the names of the attributes in the set *set* in an
      alphabetically sorted list. For instance, `builtins.attrNames { y
      = 1; x = "foo"; }` evaluates to `[ "x" "y" ]`.
    )",
    .fun = prim_attrNames,
});

/* Return the values of the attributes in a set as a list, in the same
   order as attrNames. */
static void prim_attrValues(EvalState & state, const Pos & pos, Value * * args, Value & v)
{
    state.forceAttrs(*args[0], pos);

    state.mkList(v, args[0]->attrs->size());

    unsigned int n = 0;
    for (auto & i : *args[0]->attrs)
        v.listElems()[n++] = (Value *) &i;

    std::sort(v.listElems(), v.listElems() + n,
        [](Value * v1, Value * v2) { return (string) ((Attr *) v1)->name < (string) ((Attr *) v2)->name; });

    for (unsigned int i = 0; i < n; ++i)
        v.listElems()[i] = ((Attr *) v.listElems()[i])->value;
}

static RegisterPrimOp primop_attrValues({
    .name = "__attrValues",
    .args = {"set"},
    .doc = R"(
      Return the values of the attributes in the set *set* in the order
      corresponding to the sorted attribute names.
    )",
    .fun = prim_attrValues,
});

/* Dynamic version of the `.' operator. */
void prim_getAttr(EvalState & state, const Pos & pos, Value * * args, Value & v)
{
    string attr = state.forceStringNoCtx(*args[0], pos);
    state.forceAttrs(*args[1], pos);
    // !!! Should we create a symbol here or just do a lookup?
    Bindings::iterator i = args[1]->attrs->find(state.symbols.create(attr));
    if (i == args[1]->attrs->end())
        throw EvalError({
            .msg = hintfmt("attribute '%1%' missing", attr),
            .errPos = pos
        });
    // !!! add to stack trace?
    if (state.countCalls && i->pos) state.attrSelects[*i->pos]++;
    state.forceValue(*i->value, pos);
    v = *i->value;
}

static RegisterPrimOp primop_getAttr({
    .name = "__getAttr",
    .args = {"s", "set"},
    .doc = R"(
      `getAttr` returns the attribute named *s* from *set*. Evaluation
      aborts if the attribute doesn’t exist. This is a dynamic version of
      the `.` operator, since *s* is an expression rather than an
      identifier.
    )",
    .fun = prim_getAttr,
});

/* Return position information of the specified attribute. */
static void prim_unsafeGetAttrPos(EvalState & state, const Pos & pos, Value * * args, Value & v)
{
    string attr = state.forceStringNoCtx(*args[0], pos);
    state.forceAttrs(*args[1], pos);
    Bindings::iterator i = args[1]->attrs->find(state.symbols.create(attr));
    if (i == args[1]->attrs->end())
        mkNull(v);
    else
        state.mkPos(v, i->pos);
}

static RegisterPrimOp primop_unsafeGetAttrPos(RegisterPrimOp::Info {
    .name = "__unsafeGetAttrPos",
    .arity = 2,
    .fun = prim_unsafeGetAttrPos,
});

/* Dynamic version of the `?' operator. */
static void prim_hasAttr(EvalState & state, const Pos & pos, Value * * args, Value & v)
{
    string attr = state.forceStringNoCtx(*args[0], pos);
    state.forceAttrs(*args[1], pos);
    mkBool(v, args[1]->attrs->find(state.symbols.create(attr)) != args[1]->attrs->end());
}

static RegisterPrimOp primop_hasAttr({
    .name = "__hasAttr",
    .args = {"s", "set"},
    .doc = R"(
      `hasAttr` returns `true` if *set* has an attribute named *s*, and
      `false` otherwise. This is a dynamic version of the `?` operator,
      since *s* is an expression rather than an identifier.
    )",
    .fun = prim_hasAttr,
});

/* Determine whether the argument is a set. */
static void prim_isAttrs(EvalState & state, const Pos & pos, Value * * args, Value & v)
{
    state.forceValue(*args[0], pos);
    mkBool(v, args[0]->type() == nAttrs);
}

static RegisterPrimOp primop_isAttrs({
    .name = "__isAttrs",
    .args = {"e"},
    .doc = R"(
      Return `true` if *e* evaluates to a set, and `false` otherwise.
    )",
    .fun = prim_isAttrs,
});

static void prim_removeAttrs(EvalState & state, const Pos & pos, Value * * args, Value & v)
{
    state.forceAttrs(*args[0], pos);
    state.forceList(*args[1], pos);

    /* Get the attribute names to be removed. */
    std::set<Symbol> names;
    for (unsigned int i = 0; i < args[1]->listSize(); ++i) {
        state.forceStringNoCtx(*args[1]->listElems()[i], pos);
        names.insert(state.symbols.create(args[1]->listElems()[i]->string.s));
    }

    /* Copy all attributes not in that set.  Note that we don't need
       to sort v.attrs because it's a subset of an already sorted
       vector. */
    state.mkAttrs(v, args[0]->attrs->size());
    for (auto & i : *args[0]->attrs) {
        if (names.find(i.name) == names.end())
            v.attrs->push_back(i);
    }
}

static RegisterPrimOp primop_removeAttrs({
    .name = "removeAttrs",
    .args = {"set", "list"},
    .doc = R"(
      Remove the attributes listed in *list* from *set*. The attributes
      don’t have to exist in *set*. For instance,

      ```nix
      removeAttrs { x = 1; y = 2; z = 3; } [ "a" "x" "z" ]
      ```

      evaluates to `{ y = 2; }`.
    )",
    .fun = prim_removeAttrs,
});

/* Builds a set from a list specifying (name, value) pairs.  To be
   precise, a list [{name = "name1"; value = value1;} ... {name =
   "nameN"; value = valueN;}] is transformed to {name1 = value1;
   ... nameN = valueN;}.  In case of duplicate occurences of the same
   name, the first takes precedence. */
static void prim_listToAttrs(EvalState & state, const Pos & pos, Value * * args, Value & v)
{
    state.forceList(*args[0], pos);

    state.mkAttrs(v, args[0]->listSize());

    std::set<Symbol> seen;

    for (unsigned int i = 0; i < args[0]->listSize(); ++i) {
        Value & v2(*args[0]->listElems()[i]);
        state.forceAttrs(v2, pos);

        Bindings::iterator j = v2.attrs->find(state.sName);
        if (j == v2.attrs->end())
            throw TypeError({
                .msg = hintfmt("'name' attribute missing in a call to 'listToAttrs'"),
                .errPos = pos
            });
        string name = state.forceStringNoCtx(*j->value, pos);

        Symbol sym = state.symbols.create(name);
        if (seen.insert(sym).second) {
            Bindings::iterator j2 = v2.attrs->find(state.symbols.create(state.sValue));
            if (j2 == v2.attrs->end())
                throw TypeError({
                    .msg = hintfmt("'value' attribute missing in a call to 'listToAttrs'"),
                    .errPos = pos
                });
            v.attrs->push_back(Attr(sym, j2->value, j2->pos));
        }
    }

    v.attrs->sort();
}

static RegisterPrimOp primop_listToAttrs({
    .name = "__listToAttrs",
    .args = {"e"},
    .doc = R"(
      Construct a set from a list specifying the names and values of each
      attribute. Each element of the list should be a set consisting of a
      string-valued attribute `name` specifying the name of the attribute,
      and an attribute `value` specifying its value. Example:

      ```nix
      builtins.listToAttrs
        [ { name = "foo"; value = 123; }
          { name = "bar"; value = 456; }
        ]
      ```

      evaluates to

      ```nix
      { foo = 123; bar = 456; }
      ```
    )",
    .fun = prim_listToAttrs,
});

static void prim_intersectAttrs(EvalState & state, const Pos & pos, Value * * args, Value & v)
{
    state.forceAttrs(*args[0], pos);
    state.forceAttrs(*args[1], pos);

    state.mkAttrs(v, std::min(args[0]->attrs->size(), args[1]->attrs->size()));

    for (auto & i : *args[0]->attrs) {
        Bindings::iterator j = args[1]->attrs->find(i.name);
        if (j != args[1]->attrs->end())
            v.attrs->push_back(*j);
    }
}

static RegisterPrimOp primop_intersectAttrs({
    .name = "__intersectAttrs",
    .args = {"e1", "e2"},
    .doc = R"(
      Return a set consisting of the attributes in the set *e2* that also
      exist in the set *e1*.
    )",
    .fun = prim_intersectAttrs,
});

static void prim_catAttrs(EvalState & state, const Pos & pos, Value * * args, Value & v)
{
    Symbol attrName = state.symbols.create(state.forceStringNoCtx(*args[0], pos));
    state.forceList(*args[1], pos);

    Value * res[args[1]->listSize()];
    unsigned int found = 0;

    for (unsigned int n = 0; n < args[1]->listSize(); ++n) {
        Value & v2(*args[1]->listElems()[n]);
        state.forceAttrs(v2, pos);
        Bindings::iterator i = v2.attrs->find(attrName);
        if (i != v2.attrs->end())
            res[found++] = i->value;
    }

    state.mkList(v, found);
    for (unsigned int n = 0; n < found; ++n)
        v.listElems()[n] = res[n];
}

static RegisterPrimOp primop_catAttrs({
    .name = "__catAttrs",
    .args = {"attr", "list"},
    .doc = R"(
      Collect each attribute named *attr* from a list of attribute
      sets.  Attrsets that don't contain the named attribute are
      ignored. For example,

      ```nix
      builtins.catAttrs "a" [{a = 1;} {b = 0;} {a = 2;}]
      ```

      evaluates to `[1 2]`.
    )",
    .fun = prim_catAttrs,
});

static void prim_functionArgs(EvalState & state, const Pos & pos, Value * * args, Value & v)
{
    state.forceValue(*args[0], pos);
    if (args[0]->isPrimOpApp() || args[0]->isPrimOp()) {
        state.mkAttrs(v, 0);
        return;
    }
    if (!args[0]->isLambda())
        throw TypeError({
            .msg = hintfmt("'functionArgs' requires a function"),
            .errPos = pos
        });

    if (!args[0]->lambda.fun->matchAttrs) {
        state.mkAttrs(v, 0);
        return;
    }

    state.mkAttrs(v, args[0]->lambda.fun->formals->formals.size());
    for (auto & i : args[0]->lambda.fun->formals->formals) {
        // !!! should optimise booleans (allocate only once)
        Value * value = state.allocValue();
        v.attrs->push_back(Attr(i.name, value, &i.pos));
        mkBool(*value, i.def);
    }
    v.attrs->sort();
}

static RegisterPrimOp primop_functionArgs({
    .name = "__functionArgs",
    .args = {"f"},
    .doc = R"(
      Return a set containing the names of the formal arguments expected
      by the function *f*. The value of each attribute is a Boolean
      denoting whether the corresponding argument has a default value. For
      instance, `functionArgs ({ x, y ? 123}: ...) = { x = false; y =
      true; }`.

      "Formal argument" here refers to the attributes pattern-matched by
      the function. Plain lambdas are not included, e.g. `functionArgs (x:
      ...) = { }`.
    )",
    .fun = prim_functionArgs,
});

/*  */
static void prim_mapAttrs(EvalState & state, const Pos & pos, Value * * args, Value & v)
{
    state.forceAttrs(*args[1], pos);

    state.mkAttrs(v, args[1]->attrs->size());

    for (auto & i : *args[1]->attrs) {
        Value * vName = state.allocValue();
        Value * vFun2 = state.allocValue();
        mkString(*vName, i.name);
        mkApp(*vFun2, *args[0], *vName);
        mkApp(*state.allocAttr(v, i.name), *vFun2, *i.value);
    }
}

static RegisterPrimOp primop_mapAttrs({
    .name = "__mapAttrs",
    .args = {"f", "attrset"},
    .doc = R"(
      Apply function *f* to every element of *attrset*. For example,

      ```nix
      builtins.mapAttrs (name: value: value * 10) { a = 1; b = 2; }
      ```

      evaluates to `{ a = 10; b = 20; }`.
    )",
    .fun = prim_mapAttrs,
});


/*************************************************************
 * Lists
 *************************************************************/


/* Determine whether the argument is a list. */
static void prim_isList(EvalState & state, const Pos & pos, Value * * args, Value & v)
{
    state.forceValue(*args[0], pos);
    mkBool(v, args[0]->type() == nList);
}

static RegisterPrimOp primop_isList({
    .name = "__isList",
    .args = {"e"},
    .doc = R"(
      Return `true` if *e* evaluates to a list, and `false` otherwise.
    )",
    .fun = prim_isList,
});

static void elemAt(EvalState & state, const Pos & pos, Value & list, int n, Value & v)
{
    state.forceList(list, pos);
    if (n < 0 || (unsigned int) n >= list.listSize())
        throw Error({
            .msg = hintfmt("list index %1% is out of bounds", n),
            .errPos = pos
        });
    state.forceValue(*list.listElems()[n], pos);
    v = *list.listElems()[n];
}

/* Return the n-1'th element of a list. */
static void prim_elemAt(EvalState & state, const Pos & pos, Value * * args, Value & v)
{
    elemAt(state, pos, *args[0], state.forceInt(*args[1], pos), v);
}

static RegisterPrimOp primop_elemAt({
    .name = "__elemAt",
    .args = {"xs", "n"},
    .doc = R"(
      Return element *n* from the list *xs*. Elements are counted starting
      from 0. A fatal error occurs if the index is out of bounds.
    )",
    .fun = prim_elemAt,
});

/* Return the first element of a list. */
static void prim_head(EvalState & state, const Pos & pos, Value * * args, Value & v)
{
    elemAt(state, pos, *args[0], 0, v);
}

static RegisterPrimOp primop_head({
    .name = "__head",
    .args = {"list"},
    .doc = R"(
      Return the first element of a list; abort evaluation if the argument
      isn’t a list or is an empty list. You can test whether a list is
      empty by comparing it with `[]`.
    )",
    .fun = prim_head,
});

/* Return a list consisting of everything but the first element of
   a list.  Warning: this function takes O(n) time, so you probably
   don't want to use it!  */
static void prim_tail(EvalState & state, const Pos & pos, Value * * args, Value & v)
{
    state.forceList(*args[0], pos);
    if (args[0]->listSize() == 0)
        throw Error({
            .msg = hintfmt("'tail' called on an empty list"),
            .errPos = pos
        });

    state.mkList(v, args[0]->listSize() - 1);
    for (unsigned int n = 0; n < v.listSize(); ++n)
        v.listElems()[n] = args[0]->listElems()[n + 1];
}

static RegisterPrimOp primop_tail({
    .name = "__tail",
    .args = {"list"},
    .doc = R"(
      Return the second to last elements of a list; abort evaluation if
      the argument isn’t a list or is an empty list.

      > **Warning**
      > 
      > This function should generally be avoided since it's inefficient:
      > unlike Haskell's `tail`, it takes O(n) time, so recursing over a
      > list by repeatedly calling `tail` takes O(n^2) time.
    )",
    .fun = prim_tail,
});

/* Apply a function to every element of a list. */
static void prim_map(EvalState & state, const Pos & pos, Value * * args, Value & v)
{
    state.forceList(*args[1], pos);

    state.mkList(v, args[1]->listSize());

    for (unsigned int n = 0; n < v.listSize(); ++n)
        mkApp(*(v.listElems()[n] = state.allocValue()),
            *args[0], *args[1]->listElems()[n]);
}

static RegisterPrimOp primop_map({
    .name = "map",
    .args = {"f", "list"},
    .doc = R"(
      Apply the function *f* to each element in the list *list*. For
      example,

      ```nix
      map (x: "foo" + x) [ "bar" "bla" "abc" ]
      ```

      evaluates to `[ "foobar" "foobla" "fooabc" ]`.
    )",
    .fun = prim_map,
});

/* Filter a list using a predicate; that is, return a list containing
   every element from the list for which the predicate function
   returns true. */
static void prim_filter(EvalState & state, const Pos & pos, Value * * args, Value & v)
{
    state.forceFunction(*args[0], pos);
    state.forceList(*args[1], pos);

    // FIXME: putting this on the stack is risky.
    Value * vs[args[1]->listSize()];
    unsigned int k = 0;

    bool same = true;
    for (unsigned int n = 0; n < args[1]->listSize(); ++n) {
        Value res;
        state.callFunction(*args[0], *args[1]->listElems()[n], res, noPos);
        if (state.forceBool(res, pos))
            vs[k++] = args[1]->listElems()[n];
        else
            same = false;
    }

    if (same)
        v = *args[1];
    else {
        state.mkList(v, k);
        for (unsigned int n = 0; n < k; ++n) v.listElems()[n] = vs[n];
    }
}

static RegisterPrimOp primop_filter({
    .name = "__filter",
    .args = {"f", "list"},
    .doc = R"(
      Return a list consisting of the elements of *list* for which the
      function *f* returns `true`.
    )",
    .fun = prim_filter,
});

/* Return true if a list contains a given element. */
static void prim_elem(EvalState & state, const Pos & pos, Value * * args, Value & v)
{
    bool res = false;
    state.forceList(*args[1], pos);
    for (unsigned int n = 0; n < args[1]->listSize(); ++n)
        if (state.eqValues(*args[0], *args[1]->listElems()[n])) {
            res = true;
            break;
        }
    mkBool(v, res);
}

static RegisterPrimOp primop_elem({
    .name = "__elem",
    .args = {"x", "xs"},
    .doc = R"(
      Return `true` if a value equal to *x* occurs in the list *xs*, and
      `false` otherwise.
    )",
    .fun = prim_elem,
});

/* Concatenate a list of lists. */
static void prim_concatLists(EvalState & state, const Pos & pos, Value * * args, Value & v)
{
    state.forceList(*args[0], pos);
    state.concatLists(v, args[0]->listSize(), args[0]->listElems(), pos);
}

static RegisterPrimOp primop_concatLists({
    .name = "__concatLists",
    .args = {"lists"},
    .doc = R"(
      Concatenate a list of lists into a single list.
    )",
    .fun = prim_concatLists,
});

/* Return the length of a list.  This is an O(1) time operation. */
static void prim_length(EvalState & state, const Pos & pos, Value * * args, Value & v)
{
    state.forceList(*args[0], pos);
    mkInt(v, args[0]->listSize());
}

static RegisterPrimOp primop_length({
    .name = "__length",
    .args = {"e"},
    .doc = R"(
      Return the length of the list *e*.
    )",
    .fun = prim_length,
});

/* Reduce a list by applying a binary operator, from left to
   right. The operator is applied strictly. */
static void prim_foldlStrict(EvalState & state, const Pos & pos, Value * * args, Value & v)
{
    state.forceFunction(*args[0], pos);
    state.forceList(*args[2], pos);

    if (args[2]->listSize()) {
        Value * vCur = args[1];

        for (unsigned int n = 0; n < args[2]->listSize(); ++n) {
            Value vTmp;
            state.callFunction(*args[0], *vCur, vTmp, pos);
            vCur = n == args[2]->listSize() - 1 ? &v : state.allocValue();
            state.callFunction(vTmp, *args[2]->listElems()[n], *vCur, pos);
        }
        state.forceValue(v, pos);
    } else {
        state.forceValue(*args[1], pos);
        v = *args[1];
    }
}

static RegisterPrimOp primop_foldlStrict({
    .name = "__foldl'",
    .args = {"op", "nul", "list"},
    .doc = R"(
      Reduce a list by applying a binary operator, from left to right,
      e.g. `foldl’ op nul [x0 x1 x2 ...] = op (op (op nul x0) x1) x2)
      ...`. The operator is applied strictly, i.e., its arguments are
      evaluated first. For example, `foldl’ (x: y: x + y) 0 [1 2 3]`
      evaluates to 6.
    )",
    .fun = prim_foldlStrict,
});

static void anyOrAll(bool any, EvalState & state, const Pos & pos, Value * * args, Value & v)
{
    state.forceFunction(*args[0], pos);
    state.forceList(*args[1], pos);

    Value vTmp;
    for (unsigned int n = 0; n < args[1]->listSize(); ++n) {
        state.callFunction(*args[0], *args[1]->listElems()[n], vTmp, pos);
        bool res = state.forceBool(vTmp, pos);
        if (res == any) {
            mkBool(v, any);
            return;
        }
    }

    mkBool(v, !any);
}


static void prim_any(EvalState & state, const Pos & pos, Value * * args, Value & v)
{
    anyOrAll(true, state, pos, args, v);
}

static RegisterPrimOp primop_any({
    .name = "__any",
    .args = {"pred", "list"},
    .doc = R"(
      Return `true` if the function *pred* returns `true` for at least one
      element of *list*, and `false` otherwise.
    )",
    .fun = prim_any,
});

static void prim_all(EvalState & state, const Pos & pos, Value * * args, Value & v)
{
    anyOrAll(false, state, pos, args, v);
}

static RegisterPrimOp primop_all({
    .name = "__all",
    .args = {"pred", "list"},
    .doc = R"(
      Return `true` if the function *pred* returns `true` for all elements
      of *list*, and `false` otherwise.
    )",
    .fun = prim_all,
});

static void prim_genList(EvalState & state, const Pos & pos, Value * * args, Value & v)
{
    auto len = state.forceInt(*args[1], pos);

    if (len < 0)
        throw EvalError({
            .msg = hintfmt("cannot create list of size %1%", len),
            .errPos = pos
        });

    state.mkList(v, len);

    for (unsigned int n = 0; n < (unsigned int) len; ++n) {
        Value * arg = state.allocValue();
        mkInt(*arg, n);
        mkApp(*(v.listElems()[n] = state.allocValue()), *args[0], *arg);
    }
}

static RegisterPrimOp primop_genList({
    .name = "__genList",
    .args = {"generator", "length"},
    .doc = R"(
      Generate list of size *length*, with each element *i* equal to the
      value returned by *generator* `i`. For example,

      ```nix
      builtins.genList (x: x * x) 5
      ```

      returns the list `[ 0 1 4 9 16 ]`.
    )",
    .fun = prim_genList,
});

static void prim_lessThan(EvalState & state, const Pos & pos, Value * * args, Value & v);


static void prim_sort(EvalState & state, const Pos & pos, Value * * args, Value & v)
{
    state.forceFunction(*args[0], pos);
    state.forceList(*args[1], pos);

    auto len = args[1]->listSize();
    state.mkList(v, len);
    for (unsigned int n = 0; n < len; ++n) {
        state.forceValue(*args[1]->listElems()[n], pos);
        v.listElems()[n] = args[1]->listElems()[n];
    }


    auto comparator = [&](Value * a, Value * b) {
        /* Optimization: if the comparator is lessThan, bypass
           callFunction. */
        if (args[0]->isPrimOp() && args[0]->primOp->fun == prim_lessThan)
            return CompareValues()(a, b);

        Value vTmp1, vTmp2;
        state.callFunction(*args[0], *a, vTmp1, pos);
        state.callFunction(vTmp1, *b, vTmp2, pos);
        return state.forceBool(vTmp2, pos);
    };

    /* FIXME: std::sort can segfault if the comparator is not a strict
       weak ordering. What to do? std::stable_sort() seems more
       resilient, but no guarantees... */
    std::stable_sort(v.listElems(), v.listElems() + len, comparator);
}

static RegisterPrimOp primop_sort({
    .name = "__sort",
    .args = {"comparator", "list"},
    .doc = R"(
      Return *list* in sorted order. It repeatedly calls the function
      *comparator* with two elements. The comparator should return `true`
      if the first element is less than the second, and `false` otherwise.
      For example,

      ```nix
      builtins.sort builtins.lessThan [ 483 249 526 147 42 77 ]
      ```

      produces the list `[ 42 77 147 249 483 526 ]`.

      This is a stable sort: it preserves the relative order of elements
      deemed equal by the comparator.
    )",
    .fun = prim_sort,
});

static void prim_partition(EvalState & state, const Pos & pos, Value * * args, Value & v)
{
    state.forceFunction(*args[0], pos);
    state.forceList(*args[1], pos);

    auto len = args[1]->listSize();

    ValueVector right, wrong;

    for (unsigned int n = 0; n < len; ++n) {
        auto vElem = args[1]->listElems()[n];
        state.forceValue(*vElem, pos);
        Value res;
        state.callFunction(*args[0], *vElem, res, pos);
        if (state.forceBool(res, pos))
            right.push_back(vElem);
        else
            wrong.push_back(vElem);
    }

    state.mkAttrs(v, 2);

    Value * vRight = state.allocAttr(v, state.sRight);
    auto rsize = right.size();
    state.mkList(*vRight, rsize);
    if (rsize)
        memcpy(vRight->listElems(), right.data(), sizeof(Value *) * rsize);

    Value * vWrong = state.allocAttr(v, state.sWrong);
    auto wsize = wrong.size();
    state.mkList(*vWrong, wsize);
    if (wsize)
        memcpy(vWrong->listElems(), wrong.data(), sizeof(Value *) * wsize);

    v.attrs->sort();
}

static RegisterPrimOp primop_partition({
    .name = "__partition",
    .args = {"pred", "list"},
    .doc = R"(
      Given a predicate function *pred*, this function returns an
      attrset containing a list named `right`, containing the elements
      in *list* for which *pred* returned `true`, and a list named
      `wrong`, containing the elements for which it returned
      `false`. For example,

      ```nix
      builtins.partition (x: x > 10) [1 23 9 3 42]
      ```

      evaluates to

      ```nix
      { right = [ 23 42 ]; wrong = [ 1 9 3 ]; }
      ```
    )",
    .fun = prim_partition,
});

static void prim_concatMap(EvalState & state, const Pos & pos, Value * * args, Value & v)
{
    state.forceFunction(*args[0], pos);
    state.forceList(*args[1], pos);
    auto nrLists = args[1]->listSize();

    Value lists[nrLists];
    size_t len = 0;

    for (unsigned int n = 0; n < nrLists; ++n) {
        Value * vElem = args[1]->listElems()[n];
        state.callFunction(*args[0], *vElem, lists[n], pos);
        state.forceList(lists[n], pos);
        len += lists[n].listSize();
    }

    state.mkList(v, len);
    auto out = v.listElems();
    for (unsigned int n = 0, pos = 0; n < nrLists; ++n) {
        auto l = lists[n].listSize();
        if (l)
            memcpy(out + pos, lists[n].listElems(), l * sizeof(Value *));
        pos += l;
    }
}

static RegisterPrimOp primop_concatMap({
    .name = "__concatMap",
    .args = {"f", "list"},
    .doc = R"(
      This function is equivalent to `builtins.concatLists (map f list)`
      but is more efficient.
    )",
    .fun = prim_concatMap,
});


/*************************************************************
 * Integer arithmetic
 *************************************************************/


static void prim_add(EvalState & state, const Pos & pos, Value * * args, Value & v)
{
    state.forceValue(*args[0], pos);
    state.forceValue(*args[1], pos);
    if (args[0]->type() == nFloat || args[1]->type() == nFloat)
        mkFloat(v, state.forceFloat(*args[0], pos) + state.forceFloat(*args[1], pos));
    else
        mkInt(v, state.forceInt(*args[0], pos) + state.forceInt(*args[1], pos));
}

static RegisterPrimOp primop_add({
    .name = "__add",
    .args = {"e1", "e2"},
    .doc = R"(
      Return the sum of the numbers *e1* and *e2*.
    )",
    .fun = prim_add,
});

static void prim_sub(EvalState & state, const Pos & pos, Value * * args, Value & v)
{
    state.forceValue(*args[0], pos);
    state.forceValue(*args[1], pos);
    if (args[0]->type() == nFloat || args[1]->type() == nFloat)
        mkFloat(v, state.forceFloat(*args[0], pos) - state.forceFloat(*args[1], pos));
    else
        mkInt(v, state.forceInt(*args[0], pos) - state.forceInt(*args[1], pos));
}

static RegisterPrimOp primop_sub({
    .name = "__sub",
    .args = {"e1", "e2"},
    .doc = R"(
      Return the difference between the numbers *e1* and *e2*.
    )",
    .fun = prim_sub,
});

static void prim_mul(EvalState & state, const Pos & pos, Value * * args, Value & v)
{
    state.forceValue(*args[0], pos);
    state.forceValue(*args[1], pos);
    if (args[0]->type() == nFloat || args[1]->type() == nFloat)
        mkFloat(v, state.forceFloat(*args[0], pos) * state.forceFloat(*args[1], pos));
    else
        mkInt(v, state.forceInt(*args[0], pos) * state.forceInt(*args[1], pos));
}

static RegisterPrimOp primop_mul({
    .name = "__mul",
    .args = {"e1", "e2"},
    .doc = R"(
      Return the product of the numbers *e1* and *e2*.
    )",
    .fun = prim_mul,
});

static void prim_div(EvalState & state, const Pos & pos, Value * * args, Value & v)
{
    state.forceValue(*args[0], pos);
    state.forceValue(*args[1], pos);

    NixFloat f2 = state.forceFloat(*args[1], pos);
    if (f2 == 0)
        throw EvalError({
            .msg = hintfmt("division by zero"),
            .errPos = pos
        });

    if (args[0]->type() == nFloat || args[1]->type() == nFloat) {
        mkFloat(v, state.forceFloat(*args[0], pos) / state.forceFloat(*args[1], pos));
    } else {
        NixInt i1 = state.forceInt(*args[0], pos);
        NixInt i2 = state.forceInt(*args[1], pos);
        /* Avoid division overflow as it might raise SIGFPE. */
        if (i1 == std::numeric_limits<NixInt>::min() && i2 == -1)
            throw EvalError({
                .msg = hintfmt("overflow in integer division"),
                .errPos = pos
            });

        mkInt(v, i1 / i2);
    }
}

static RegisterPrimOp primop_div({
    .name = "__div",
    .args = {"e1", "e2"},
    .doc = R"(
      Return the quotient of the numbers *e1* and *e2*.
    )",
    .fun = prim_div,
});

static void prim_bitAnd(EvalState & state, const Pos & pos, Value * * args, Value & v)
{
    mkInt(v, state.forceInt(*args[0], pos) & state.forceInt(*args[1], pos));
}

static RegisterPrimOp primop_bitAnd({
    .name = "__bitAnd",
    .args = {"e1", "e2"},
    .doc = R"(
      Return the bitwise AND of the integers *e1* and *e2*.
    )",
    .fun = prim_bitAnd,
});

static void prim_bitOr(EvalState & state, const Pos & pos, Value * * args, Value & v)
{
    mkInt(v, state.forceInt(*args[0], pos) | state.forceInt(*args[1], pos));
}

static RegisterPrimOp primop_bitOr({
    .name = "__bitOr",
    .args = {"e1", "e2"},
    .doc = R"(
      Return the bitwise OR of the integers *e1* and *e2*.
    )",
    .fun = prim_bitOr,
});

static void prim_bitXor(EvalState & state, const Pos & pos, Value * * args, Value & v)
{
    mkInt(v, state.forceInt(*args[0], pos) ^ state.forceInt(*args[1], pos));
}

static RegisterPrimOp primop_bitXor({
    .name = "__bitXor",
    .args = {"e1", "e2"},
    .doc = R"(
      Return the bitwise XOR of the integers *e1* and *e2*.
    )",
    .fun = prim_bitXor,
});

static void prim_lessThan(EvalState & state, const Pos & pos, Value * * args, Value & v)
{
    state.forceValue(*args[0], pos);
    state.forceValue(*args[1], pos);
    CompareValues comp;
    mkBool(v, comp(args[0], args[1]));
}

static RegisterPrimOp primop_lessThan({
    .name = "__lessThan",
    .args = {"e1", "e2"},
    .doc = R"(
      Return `true` if the number *e1* is less than the number *e2*, and
      `false` otherwise. Evaluation aborts if either *e1* or *e2* does not
      evaluate to a number.
    )",
    .fun = prim_lessThan,
});


/*************************************************************
 * String manipulation
 *************************************************************/


/* Convert the argument to a string.  Paths are *not* copied to the
   store, so `toString /foo/bar' yields `"/foo/bar"', not
   `"/nix/store/whatever..."'. */
static void prim_toString(EvalState & state, const Pos & pos, Value * * args, Value & v)
{
    PathSet context;
    string s = state.coerceToString(pos, *args[0], context, true, false);
    mkString(v, s, context);
}

static RegisterPrimOp primop_toString({
    .name = "toString",
    .args = {"e"},
    .doc = R"(
      Convert the expression *e* to a string. *e* can be:

        - A string (in which case the string is returned unmodified).

        - A path (e.g., `toString /foo/bar` yields `"/foo/bar"`.

        - A set containing `{ __toString = self: ...; }`.

        - An integer.

        - A list, in which case the string representations of its elements
          are joined with spaces.

        - A Boolean (`false` yields `""`, `true` yields `"1"`).

        - `null`, which yields the empty string.
    )",
    .fun = prim_toString,
});

/* `substring start len str' returns the substring of `str' starting
   at character position `min(start, stringLength str)' inclusive and
   ending at `min(start + len, stringLength str)'.  `start' must be
   non-negative. */
static void prim_substring(EvalState & state, const Pos & pos, Value * * args, Value & v)
{
    int start = state.forceInt(*args[0], pos);
    int len = state.forceInt(*args[1], pos);
    PathSet context;
    string s = state.coerceToString(pos, *args[2], context);

    if (start < 0)
        throw EvalError({
            .msg = hintfmt("negative start position in 'substring'"),
            .errPos = pos
        });

    mkString(v, (unsigned int) start >= s.size() ? "" : string(s, start, len), context);
}

static RegisterPrimOp primop_substring({
    .name = "__substring",
    .args = {"start", "len", "s"},
    .doc = R"(
      Return the substring of *s* from character position *start*
      (zero-based) up to but not including *start + len*. If *start* is
      greater than the length of the string, an empty string is returned,
      and if *start + len* lies beyond the end of the string, only the
      substring up to the end of the string is returned. *start* must be
      non-negative. For example,

      ```nix
      builtins.substring 0 3 "nixos"
      ```

      evaluates to `"nix"`.
    )",
    .fun = prim_substring,
});

static void prim_stringLength(EvalState & state, const Pos & pos, Value * * args, Value & v)
{
    PathSet context;
    string s = state.coerceToString(pos, *args[0], context);
    mkInt(v, s.size());
}

static RegisterPrimOp primop_stringLength({
    .name = "__stringLength",
    .args = {"e"},
    .doc = R"(
      Return the length of the string *e*. If *e* is not a string,
      evaluation is aborted.
    )",
    .fun = prim_stringLength,
});

/* Return the cryptographic hash of a string in base-16. */
static void prim_hashString(EvalState & state, const Pos & pos, Value * * args, Value & v)
{
    string type = state.forceStringNoCtx(*args[0], pos);
    std::optional<HashType> ht = parseHashType(type);
    if (!ht)
        throw Error({
            .msg = hintfmt("unknown hash type '%1%'", type),
            .errPos = pos
        });

    PathSet context; // discarded
    string s = state.forceString(*args[1], context, pos);

    mkString(v, hashString(*ht, s).to_string(Base16, false), context);
}

static RegisterPrimOp primop_hashString({
    .name = "__hashString",
    .args = {"type", "s"},
    .doc = R"(
      Return a base-16 representation of the cryptographic hash of string
      *s*. The hash algorithm specified by *type* must be one of `"md5"`,
      `"sha1"`, `"sha256"` or `"sha512"`.
    )",
    .fun = prim_hashString,
});

struct RegexCache
{
    std::unordered_map<std::string, std::regex> cache;
};

std::shared_ptr<RegexCache> makeRegexCache()
{
    return std::make_shared<RegexCache>();
}

void prim_match(EvalState & state, const Pos & pos, Value * * args, Value & v)
{
    auto re = state.forceStringNoCtx(*args[0], pos);

    try {

        auto regex = state.regexCache->cache.find(re);
        if (regex == state.regexCache->cache.end())
            regex = state.regexCache->cache.emplace(re, std::regex(re, std::regex::extended)).first;

        PathSet context;
        const std::string str = state.forceString(*args[1], context, pos);

        std::smatch match;
        if (!std::regex_match(str, match, regex->second)) {
            mkNull(v);
            return;
        }

        // the first match is the whole string
        const size_t len = match.size() - 1;
        state.mkList(v, len);
        for (size_t i = 0; i < len; ++i) {
            if (!match[i+1].matched)
                mkNull(*(v.listElems()[i] = state.allocValue()));
            else
                mkString(*(v.listElems()[i] = state.allocValue()), match[i + 1].str().c_str());
        }

    } catch (std::regex_error &e) {
        if (e.code() == std::regex_constants::error_space) {
            // limit is _GLIBCXX_REGEX_STATE_LIMIT for libstdc++
            throw EvalError({
                .msg = hintfmt("memory limit exceeded by regular expression '%s'", re),
                .errPos = pos
            });
        } else {
            throw EvalError({
                .msg = hintfmt("invalid regular expression '%s'", re),
                .errPos = pos
            });
        }
    }
}

static RegisterPrimOp primop_match({
    .name = "__match",
    .args = {"regex", "str"},
    .doc = R"s(
      Returns a list if the [extended POSIX regular
      expression](http://pubs.opengroup.org/onlinepubs/9699919799/basedefs/V1_chap09.html#tag_09_04)
      *regex* matches *str* precisely, otherwise returns `null`. Each item
      in the list is a regex group.

      ```nix
      builtins.match "ab" "abc"
      ```

      Evaluates to `null`.

      ```nix
      builtins.match "abc" "abc"
      ```

      Evaluates to `[ ]`.

      ```nix
      builtins.match "a(b)(c)" "abc"
      ```

      Evaluates to `[ "b" "c" ]`.

      ```nix
      builtins.match "[[:space:]]+([[:upper:]]+)[[:space:]]+" "  FOO   "
      ```

      Evaluates to `[ "foo" ]`.
    )s",
    .fun = prim_match,
});

/* Split a string with a regular expression, and return a list of the
   non-matching parts interleaved by the lists of the matching groups. */
static void prim_split(EvalState & state, const Pos & pos, Value * * args, Value & v)
{
    auto re = state.forceStringNoCtx(*args[0], pos);

    try {

        std::regex regex(re, std::regex::extended);

        PathSet context;
        const std::string str = state.forceString(*args[1], context, pos);

        auto begin = std::sregex_iterator(str.begin(), str.end(), regex);
        auto end = std::sregex_iterator();

        // Any matches results are surrounded by non-matching results.
        const size_t len = std::distance(begin, end);
        state.mkList(v, 2 * len + 1);
        size_t idx = 0;
        Value * elem;

        if (len == 0) {
            v.listElems()[idx++] = args[1];
            return;
        }

        for (std::sregex_iterator i = begin; i != end; ++i) {
            assert(idx <= 2 * len + 1 - 3);
            std::smatch match = *i;

            // Add a string for non-matched characters.
            elem = v.listElems()[idx++] = state.allocValue();
            mkString(*elem, match.prefix().str().c_str());

            // Add a list for matched substrings.
            const size_t slen = match.size() - 1;
            elem = v.listElems()[idx++] = state.allocValue();

            // Start at 1, beacause the first match is the whole string.
            state.mkList(*elem, slen);
            for (size_t si = 0; si < slen; ++si) {
                if (!match[si + 1].matched)
                    mkNull(*(elem->listElems()[si] = state.allocValue()));
                else
                    mkString(*(elem->listElems()[si] = state.allocValue()), match[si + 1].str().c_str());
            }

            // Add a string for non-matched suffix characters.
            if (idx == 2 * len) {
                elem = v.listElems()[idx++] = state.allocValue();
                mkString(*elem, match.suffix().str().c_str());
            }
        }
        assert(idx == 2 * len + 1);

    } catch (std::regex_error &e) {
        if (e.code() == std::regex_constants::error_space) {
            // limit is _GLIBCXX_REGEX_STATE_LIMIT for libstdc++
            throw EvalError({
                .msg = hintfmt("memory limit exceeded by regular expression '%s'", re),
                .errPos = pos
            });
        } else {
            throw EvalError({
                .msg = hintfmt("invalid regular expression '%s'", re),
                .errPos = pos
            });
        }
    }
}

static RegisterPrimOp primop_split({
    .name = "__split",
    .args = {"regex", "str"},
    .doc = R"s(
      Returns a list composed of non matched strings interleaved with the
      lists of the [extended POSIX regular
      expression](http://pubs.opengroup.org/onlinepubs/9699919799/basedefs/V1_chap09.html#tag_09_04)
      *regex* matches of *str*. Each item in the lists of matched
      sequences is a regex group.

      ```nix
      builtins.split "(a)b" "abc"
      ```

      Evaluates to `[ "" [ "a" ] "c" ]`.

      ```nix
      builtins.split "([ac])" "abc"
      ```

      Evaluates to `[ "" [ "a" ] "b" [ "c" ] "" ]`.

      ```nix
      builtins.split "(a)|(c)" "abc"
      ```

      Evaluates to `[ "" [ "a" null ] "b" [ null "c" ] "" ]`.

      ```nix
      builtins.split "([[:upper:]]+)" "  FOO   "
      ```

      Evaluates to `[ " " [ "FOO" ] " " ]`.
    )s",
    .fun = prim_split,
});

static void prim_concatStringsSep(EvalState & state, const Pos & pos, Value * * args, Value & v)
{
    PathSet context;

    auto sep = state.forceString(*args[0], context, pos);
    state.forceList(*args[1], pos);

    string res;
    res.reserve((args[1]->listSize() + 32) * sep.size());
    bool first = true;

    for (unsigned int n = 0; n < args[1]->listSize(); ++n) {
        if (first) first = false; else res += sep;
        res += state.coerceToString(pos, *args[1]->listElems()[n], context);
    }

    mkString(v, res, context);
}

static RegisterPrimOp primop_concatStringsSep({
    .name = "__concatStringsSep",
    .args = {"separator", "list"},
    .doc = R"(
      Concatenate a list of strings with a separator between each
      element, e.g. `concatStringsSep "/" ["usr" "local" "bin"] ==
      "usr/local/bin"`.
    )",
    .fun = prim_concatStringsSep,
});

static void prim_replaceStrings(EvalState & state, const Pos & pos, Value * * args, Value & v)
{
    state.forceList(*args[0], pos);
    state.forceList(*args[1], pos);
    if (args[0]->listSize() != args[1]->listSize())
        throw EvalError({
            .msg = hintfmt("'from' and 'to' arguments to 'replaceStrings' have different lengths"),
            .errPos = pos
        });

    vector<string> from;
    from.reserve(args[0]->listSize());
    for (unsigned int n = 0; n < args[0]->listSize(); ++n)
        from.push_back(state.forceString(*args[0]->listElems()[n], pos));

    vector<std::pair<string, PathSet>> to;
    to.reserve(args[1]->listSize());
    for (unsigned int n = 0; n < args[1]->listSize(); ++n) {
        PathSet ctx;
        auto s = state.forceString(*args[1]->listElems()[n], ctx, pos);
        to.push_back(std::make_pair(std::move(s), std::move(ctx)));
    }

    PathSet context;
    auto s = state.forceString(*args[2], context, pos);

    string res;
    // Loops one past last character to handle the case where 'from' contains an empty string.
    for (size_t p = 0; p <= s.size(); ) {
        bool found = false;
        auto i = from.begin();
        auto j = to.begin();
        for (; i != from.end(); ++i, ++j)
            if (s.compare(p, i->size(), *i) == 0) {
                found = true;
                res += j->first;
                if (i->empty()) {
                    if (p < s.size())
                        res += s[p];
                    p++;
                } else {
                    p += i->size();
                }
                for (auto& path : j->second)
                    context.insert(path);
                j->second.clear();
                break;
            }
        if (!found) {
            if (p < s.size())
                res += s[p];
            p++;
        }
    }

    mkString(v, res, context);
}

static RegisterPrimOp primop_replaceStrings({
    .name = "__replaceStrings",
    .args = {"from", "to", "s"},
    .doc = R"(
      Given string *s*, replace every occurrence of the strings in *from*
      with the corresponding string in *to*. For example,

      ```nix
      builtins.replaceStrings ["oo" "a"] ["a" "i"] "foobar"
      ```

      evaluates to `"fabir"`.
    )",
    .fun = prim_replaceStrings,
});


/*************************************************************
 * Versions
 *************************************************************/


static void prim_parseDrvName(EvalState & state, const Pos & pos, Value * * args, Value & v)
{
    string name = state.forceStringNoCtx(*args[0], pos);
    DrvName parsed(name);
    state.mkAttrs(v, 2);
    mkString(*state.allocAttr(v, state.sName), parsed.name);
    mkString(*state.allocAttr(v, state.symbols.create("version")), parsed.version);
    v.attrs->sort();
}

static RegisterPrimOp primop_parseDrvName({
    .name = "__parseDrvName",
    .args = {"s"},
    .doc = R"(
      Split the string *s* into a package name and version. The package
      name is everything up to but not including the first dash followed
      by a digit, and the version is everything following that dash. The
      result is returned in a set `{ name, version }`. Thus,
      `builtins.parseDrvName "nix-0.12pre12876"` returns `{ name =
      "nix"; version = "0.12pre12876"; }`.
    )",
    .fun = prim_parseDrvName,
});

static void prim_compareVersions(EvalState & state, const Pos & pos, Value * * args, Value & v)
{
    string version1 = state.forceStringNoCtx(*args[0], pos);
    string version2 = state.forceStringNoCtx(*args[1], pos);
    mkInt(v, compareVersions(version1, version2));
}

static RegisterPrimOp primop_compareVersions({
    .name = "__compareVersions",
    .args = {"s1", "s2"},
    .doc = R"(
      Compare two strings representing versions and return `-1` if
      version *s1* is older than version *s2*, `0` if they are the same,
      and `1` if *s1* is newer than *s2*. The version comparison
      algorithm is the same as the one used by [`nix-env
      -u`](../command-ref/nix-env.md#operation---upgrade).
    )",
    .fun = prim_compareVersions,
});

static void prim_splitVersion(EvalState & state, const Pos & pos, Value * * args, Value & v)
{
    string version = state.forceStringNoCtx(*args[0], pos);
    auto iter = version.cbegin();
    Strings components;
    while (iter != version.cend()) {
        auto component = nextComponent(iter, version.cend());
        if (component.empty())
            break;
        components.emplace_back(std::move(component));
    }
    state.mkList(v, components.size());
    unsigned int n = 0;
    for (auto & component : components) {
        auto listElem = v.listElems()[n++] = state.allocValue();
        mkString(*listElem, std::move(component));
    }
}

static RegisterPrimOp primop_splitVersion({
    .name = "__splitVersion",
    .args = {"s"},
    .doc = R"(
      Split a string representing a version into its components, by the
      same version splitting logic underlying the version comparison in
      [`nix-env -u`](../command-ref/nix-env.md#operation---upgrade).
    )",
    .fun = prim_splitVersion,
});


/*************************************************************
 * Primop registration
 *************************************************************/


RegisterPrimOp::PrimOps * RegisterPrimOp::primOps;


RegisterPrimOp::RegisterPrimOp(std::string name, size_t arity, PrimOpFun fun,
    std::optional<std::string> requiredFeature)
{
    if (!primOps) primOps = new PrimOps;
    primOps->push_back({
        .name = name,
        .args = {},
        .arity = arity,
        .requiredFeature = std::move(requiredFeature),
        .fun = fun
    });
}


RegisterPrimOp::RegisterPrimOp(Info && info)
{
    if (!primOps) primOps = new PrimOps;
    primOps->push_back(std::move(info));
}


void EvalState::createBaseEnv()
{
    baseEnv.up = 0;

    /* Add global constants such as `true' to the base environment. */
    Value v;

    /* `builtins' must be first! */
    mkAttrs(v, 128);
    addConstant("builtins", v);

    mkBool(v, true);
    addConstant("true", v);

    mkBool(v, false);
    addConstant("false", v);

    mkNull(v);
    addConstant("null", v);

    if (!evalSettings.pureEval) {
        mkInt(v, time(0));
        addConstant("__currentTime", v);
    }

    if (!evalSettings.pureEval) {
        mkString(v, settings.thisSystem.get());
        addConstant("__currentSystem", v);
    }

    mkString(v, nixVersion);
    addConstant("__nixVersion", v);

    mkString(v, store->storeDir);
    addConstant("__storeDir", v);

    /* Language version.  This should be increased every time a new
       language feature gets added.  It's not necessary to increase it
       when primops get added, because you can just use `builtins ?
       primOp' to check. */
    mkInt(v, 5);
    addConstant("__langVersion", v);

    // Miscellaneous
    if (evalSettings.enableNativeCode) {
        addPrimOp("__importNative", 2, prim_importNative);
        addPrimOp("__exec", 1, prim_exec);
    }

    /* Add a value containing the current Nix expression search path. */
    mkList(v, searchPath.size());
    int n = 0;
    for (auto & i : searchPath) {
        auto v2 = v.listElems()[n++] = allocValue();
        mkAttrs(*v2, 2);
        mkString(*allocAttr(*v2, symbols.create("path")), i.second);
        mkString(*allocAttr(*v2, symbols.create("prefix")), i.first);
        v2->attrs->sort();
    }
    addConstant("__nixPath", v);

    if (RegisterPrimOp::primOps)
        for (auto & primOp : *RegisterPrimOp::primOps)
            if (!primOp.requiredFeature || settings.isExperimentalFeatureEnabled(*primOp.requiredFeature))
                addPrimOp({
                    .fun = primOp.fun,
                    .arity = std::max(primOp.args.size(), primOp.arity),
                    .name = symbols.create(primOp.name),
                    .args = std::move(primOp.args),
                    .doc = primOp.doc,
                });

    /* Add a wrapper around the derivation primop that computes the
       `drvPath' and `outPath' attributes lazily. */
    sDerivationNix = symbols.create("//builtin/derivation.nix");
    eval(parse(
        #include "primops/derivation.nix.gen.hh"
        , foFile, sDerivationNix, "/", staticBaseEnv), v);
    addConstant("derivation", v);

    /* Now that we've added all primops, sort the `builtins' set,
       because attribute lookups expect it to be sorted. */
    baseEnv.values[0]->attrs->sort();
}


}<|MERGE_RESOLUTION|>--- conflicted
+++ resolved
@@ -1031,11 +1031,7 @@
     /* Check whether the derivation name is valid. */
     if (isDerivation(drvName) && ingestionMethod != ContentAddressMethod { TextHashMethod { } })
         throw EvalError({
-<<<<<<< HEAD
-            .hint = hintfmt("derivation names are allowed to end in '%s' only if they produce a single derivation file", drvExtension),
-=======
-            .msg = hintfmt("derivation names are not allowed to end in '%s'", drvExtension),
->>>>>>> ca099481
+            .msg = hintfmt("derivation names are allowed to end in '%s' only if they produce a single derivation file", drvExtension),
             .errPos = posDrvName
         });
 
