#include "archive.hh"
#include "derivations.hh"
#include "downstream-placeholder.hh"
#include "eval-inline.hh"
#include "eval.hh"
#include "eval-settings.hh"
#include "gc-small-vector.hh"
#include "globals.hh"
#include "json-to-value.hh"
#include "names.hh"
#include "path-references.hh"
#include "store-api.hh"
#include "util.hh"
#include "processes.hh"
#include "value-to-json.hh"
#include "value-to-xml.hh"
#include "primops.hh"
#include "fs-input-accessor.hh"
#include "fetch-to-store.hh"

#include <boost/container/small_vector.hpp>
#include <nlohmann/json.hpp>

#include <sys/types.h>
#include <sys/stat.h>
#include <unistd.h>

#include <algorithm>
#include <cstring>
#include <regex>
#include <dlfcn.h>

#include <cmath>

namespace nix {


/*************************************************************
 * Miscellaneous
 *************************************************************/

StringMap EvalState::realiseContext(const NixStringContext & context, StorePathSet * maybePathsOut, bool isIFD)
{
    std::vector<DerivedPath::Built> drvs;
    StringMap res;

    for (auto & c : context) {
        auto ensureValid = [&](const StorePath & p) {
            if (!store->isValidPath(p))
                error<InvalidPathError>(store->printStorePath(p)).debugThrow();
        };
        std::visit(overloaded {
            [&](const NixStringContextElem::Built & b) {
                drvs.push_back(DerivedPath::Built {
                    .drvPath = b.drvPath,
                    .outputs = OutputsSpec::Names { b.output },
                });
                ensureValid(b.drvPath->getBaseStorePath());
            },
            [&](const NixStringContextElem::Opaque & o) {
                auto ctxS = store->printStorePath(o.path);
                ensureValid(o.path);
                if (maybePathsOut)
                    maybePathsOut->emplace(o.path);
            },
            [&](const NixStringContextElem::DrvDeep & d) {
                /* Treat same as Opaque */
                auto ctxS = store->printStorePath(d.drvPath);
                ensureValid(d.drvPath);
                if (maybePathsOut)
                    maybePathsOut->emplace(d.drvPath);
            },
        }, c.raw);
    }

    if (drvs.empty()) return {};

    if (isIFD && !evalSettings.enableImportFromDerivation)
        error<EvalError>(
            "cannot build '%1%' during evaluation because the option 'allow-import-from-derivation' is disabled",
            drvs.begin()->to_string(*store)
        ).debugThrow();

    /* Build/substitute the context. */
    std::vector<DerivedPath> buildReqs;
    for (auto & d : drvs) buildReqs.emplace_back(DerivedPath { d });
    buildStore->buildPaths(buildReqs, bmNormal, store);

    StorePathSet outputsToCopyAndAllow;

    for (auto & drv : drvs) {
        auto outputs = resolveDerivedPath(*buildStore, drv, &*store);
        for (auto & [outputName, outputPath] : outputs) {
            outputsToCopyAndAllow.insert(outputPath);
            if (maybePathsOut)
                maybePathsOut->emplace(outputPath);

            /* Get all the output paths corresponding to the placeholders we had */
            if (experimentalFeatureSettings.isEnabled(Xp::CaDerivations)) {
                res.insert_or_assign(
                    DownstreamPlaceholder::fromSingleDerivedPathBuilt(
                        SingleDerivedPath::Built {
                            .drvPath = drv.drvPath,
                            .output = outputName,
                        }).render(),
                    buildStore->printStorePath(outputPath)
                );
            }
        }
    }

    if (store != buildStore) copyClosure(*buildStore, *store, outputsToCopyAndAllow);

    if (isIFD) {
        for (auto & outputPath : outputsToCopyAndAllow) {
            /* Add the output of this derivations to the allowed
            paths. */
            allowPath(outputPath);
        }
    }

    return res;
}

static SourcePath realisePath(EvalState & state, const PosIdx pos, Value & v, std::optional<SymlinkResolution> resolveSymlinks = SymlinkResolution::Full)
{
    NixStringContext context;

    auto path = state.coerceToPath(noPos, v, context, "while realising the context of a path");

    try {
        if (!context.empty() && path.accessor == state.rootFS) {
            auto rewrites = state.realiseContext(context);
            auto realPath = state.toRealPath(rewriteStrings(path.path.abs(), rewrites), context);
            path = {path.accessor, CanonPath(realPath)};
        }
        return resolveSymlinks ? path.resolveSymlinks(*resolveSymlinks) : path;
    } catch (Error & e) {
        e.addTrace(state.positions[pos], "while realising the context of path '%s'", path);
        throw;
    }
}

/**
 * Add and attribute to the given attribute map from the output name to
 * the output path, or a placeholder.
 *
 * Where possible the path is used, but for floating CA derivations we
 * may not know it. For sake of determinism we always assume we don't
 * and instead put in a place holder. In either case, however, the
 * string context will contain the drv path and output name, so
 * downstream derivations will have the proper dependency, and in
 * addition, before building, the placeholder will be rewritten to be
 * the actual path.
 *
 * The 'drv' and 'drvPath' outputs must correspond.
 */
static void mkOutputString(
    EvalState & state,
    BindingsBuilder & attrs,
    const StorePath & drvPath,
    const std::pair<std::string, DerivationOutput> & o)
{
    state.mkOutputString(
        attrs.alloc(o.first),
        SingleDerivedPath::Built {
            .drvPath = makeConstantStorePathRef(drvPath),
            .output = o.first,
        },
        o.second.path(*state.store, Derivation::nameFromPath(drvPath), o.first));
}

/* Load and evaluate an expression from path specified by the
   argument. */
static void import(EvalState & state, const PosIdx pos, Value & vPath, Value * vScope, Value & v)
{
    auto path = realisePath(state, pos, vPath, std::nullopt);
    auto path2 = path.path.abs();

    // FIXME
    auto isValidDerivationInStore = [&]() -> std::optional<StorePath> {
        if (!state.store->isStorePath(path2))
            return std::nullopt;
        auto storePath = state.store->parseStorePath(path2);
        if (!(state.store->isValidPath(storePath) && isDerivation(path2)))
            return std::nullopt;
        return storePath;
    };

    if (auto storePath = isValidDerivationInStore()) {
        Derivation drv = state.store->readDerivation(*storePath);
        auto attrs = state.buildBindings(3 + drv.outputs.size());
        attrs.alloc(state.sDrvPath).mkString(path2, {
            NixStringContextElem::DrvDeep { .drvPath = *storePath },
        });
        attrs.alloc(state.sName).mkString(drv.env["name"]);

        auto list = state.buildList(drv.outputs.size());
        for (const auto & [i, o] : enumerate(drv.outputs)) {
            mkOutputString(state, attrs, *storePath, o);
            (list[i] = state.allocValue())->mkString(o.first);
        }
        attrs.alloc(state.sOutputs).mkList(list);

        auto w = state.allocValue();
        w->mkAttrs(attrs);

        if (!state.vImportedDrvToDerivation) {
            state.vImportedDrvToDerivation = allocRootValue(state.allocValue());
            state.eval(state.parseExprFromString(
                #include "imported-drv-to-derivation.nix.gen.hh"
                , state.rootPath(CanonPath::root)), **state.vImportedDrvToDerivation);
        }

        state.forceFunction(**state.vImportedDrvToDerivation, pos, "while evaluating imported-drv-to-derivation.nix.gen.hh");
        v.mkApp(*state.vImportedDrvToDerivation, w);
        state.forceAttrs(v, pos, "while calling imported-drv-to-derivation.nix.gen.hh");
    }

    else {
        if (!vScope)
            state.evalFile(path, v);
        else {
            state.forceAttrs(*vScope, pos, "while evaluating the first argument passed to builtins.scopedImport");

            Env * env = &state.allocEnv(vScope->attrs()->size());
            env->up = &state.baseEnv;

            auto staticEnv = std::make_shared<StaticEnv>(nullptr, state.staticBaseEnv.get(), vScope->attrs()->size());

            unsigned int displ = 0;
            for (auto & attr : *vScope->attrs()) {
                staticEnv->vars.emplace_back(attr.name, displ);
                env->values[displ++] = attr.value;
            }

            // No need to call staticEnv.sort(), because
            // args[0]->attrs is already sorted.

            printTalkative("evaluating file '%1%'", path);
            Expr * e = state.parseExprFromFile(resolveExprPath(path), staticEnv);

            e->eval(state, *env, v);
        }
    }
}

static RegisterPrimOp primop_scopedImport(PrimOp {
    .name = "scopedImport",
    .arity = 2,
    .fun = [](EvalState & state, const PosIdx pos, Value * * args, Value & v)
    {
        import(state, pos, *args[1], args[0], v);
    }
});

static RegisterPrimOp primop_import({
    .name = "import",
    .args = {"path"},
    // TODO turn "normal path values" into link below
    .doc = R"(
      Load, parse, and return the Nix expression in the file *path*.

      > **Note**
      >
      > Unlike some languages, `import` is a regular function in Nix.

      The *path* argument must meet the same criteria as an [interpolated expression](@docroot@/language/string-interpolation.md#interpolated-expression).

      If *path* is a directory, the file `default.nix` in that directory is used if it exists.

      > **Example**
      >
      > ```console
      > $ echo 123 > default.nix
      > ```
      >
      > Import `default.nix` from the current directory.
      >
      > ```nix
      > import ./.
      > ```
      >
      >     123

      Evaluation aborts if the file doesn’t exist or contains an invalid Nix expression.

      A Nix expression loaded by `import` must not contain any *free variables*, that is, identifiers that are not defined in the Nix expression itself and are not built-in.
      Therefore, it cannot refer to variables that are in scope at the call site.

      > **Example**
      >
      > If you have a calling expression
      >
      > ```nix
      > rec {
      >   x = 123;
      >   y = import ./foo.nix;
      > }
      > ```
      >
      >  then the following `foo.nix` will give an error:
      >
      >  ```nix
      >  # foo.nix
      >  x + 456
      >  ```
      >
      >  since `x` is not in scope in `foo.nix`.
      > If you want `x` to be available in `foo.nix`, pass it as a function argument:
      >
      >  ```nix
      >  rec {
      >    x = 123;
      >    y = import ./foo.nix x;
      >  }
      >  ```
      >
      >  and
      >
      >  ```nix
      >  # foo.nix
      >  x: x + 456
      >  ```
      >
      >  The function argument doesn’t have to be called `x` in `foo.nix`; any name would work.
    )",
    .fun = [](EvalState & state, const PosIdx pos, Value * * args, Value & v)
    {
        import(state, pos, *args[0], nullptr, v);
    }
});

/* Want reasonable symbol names, so extern C */
/* !!! Should we pass the Pos or the file name too? */
extern "C" typedef void (*ValueInitializer)(EvalState & state, Value & v);

/* Load a ValueInitializer from a DSO and return whatever it initializes */
void prim_importNative(EvalState & state, const PosIdx pos, Value * * args, Value & v)
{
    auto path = realisePath(state, pos, *args[0]);

    std::string sym(state.forceStringNoCtx(*args[1], pos, "while evaluating the second argument passed to builtins.importNative"));

    void *handle = dlopen(path.path.c_str(), RTLD_LAZY | RTLD_LOCAL);
    if (!handle)
        state.error<EvalError>("could not open '%1%': %2%", path, dlerror()).debugThrow();

    dlerror();
    ValueInitializer func = (ValueInitializer) dlsym(handle, sym.c_str());
    if(!func) {
        char *message = dlerror();
        if (message)
            state.error<EvalError>("could not load symbol '%1%' from '%2%': %3%", sym, path, message).debugThrow();
        else
            state.error<EvalError>("symbol '%1%' from '%2%' resolved to NULL when a function pointer was expected", sym, path).debugThrow();
    }

    (func)(state, v);

    /* We don't dlclose because v may be a primop referencing a function in the shared object file */
}


/* Execute a program and parse its output */
void prim_exec(EvalState & state, const PosIdx pos, Value * * args, Value & v)
{
    state.forceList(*args[0], pos, "while evaluating the first argument passed to builtins.exec");
    auto elems = args[0]->listElems();
    auto count = args[0]->listSize();
    if (count == 0)
        state.error<EvalError>("at least one argument to 'exec' required").atPos(pos).debugThrow();
    NixStringContext context;
    auto program = state.coerceToString(pos, *elems[0], context,
            "while evaluating the first element of the argument passed to builtins.exec",
            false, false).toOwned();
    Strings commandArgs;
    for (unsigned int i = 1; i < args[0]->listSize(); ++i) {
        commandArgs.push_back(
                state.coerceToString(pos, *elems[i], context,
                        "while evaluating an element of the argument passed to builtins.exec",
                        false, false).toOwned());
    }
    try {
        auto _ = state.realiseContext(context); // FIXME: Handle CA derivations
    } catch (InvalidPathError & e) {
        state.error<EvalError>("cannot execute '%1%', since path '%2%' is not valid", program, e.path).atPos(pos).debugThrow();
    }

    auto output = runProgram(program, true, commandArgs);
    Expr * parsed;
    try {
        parsed = state.parseExprFromString(std::move(output), state.rootPath(CanonPath::root));
    } catch (Error & e) {
        e.addTrace(state.positions[pos], "while parsing the output from '%1%'", program);
        throw;
    }
    try {
        state.eval(parsed, v);
    } catch (Error & e) {
        e.addTrace(state.positions[pos], "while evaluating the output from '%1%'", program);
        throw;
    }
}

/* Return a string representing the type of the expression. */
static void prim_typeOf(EvalState & state, const PosIdx pos, Value * * args, Value & v)
{
    state.forceValue(*args[0], pos);
    std::string t;
    switch (args[0]->type()) {
        case nInt: t = "int"; break;
        case nBool: t = "bool"; break;
        case nString: t = "string"; break;
        case nPath: t = "path"; break;
        case nNull: t = "null"; break;
        case nAttrs: t = "set"; break;
        case nList: t = "list"; break;
        case nFunction: t = "lambda"; break;
        case nExternal:
            t = args[0]->external()->typeOf();
            break;
        case nFloat: t = "float"; break;
        case nThunk: abort();
    }
    v.mkString(t);
}

static RegisterPrimOp primop_typeOf({
    .name = "__typeOf",
    .args = {"e"},
    .doc = R"(
      Return a string representing the type of the value *e*, namely
      `"int"`, `"bool"`, `"string"`, `"path"`, `"null"`, `"set"`,
      `"list"`, `"lambda"` or `"float"`.
    )",
    .fun = prim_typeOf,
});

/* Determine whether the argument is the null value. */
static void prim_isNull(EvalState & state, const PosIdx pos, Value * * args, Value & v)
{
    state.forceValue(*args[0], pos);
    v.mkBool(args[0]->type() == nNull);
}

static RegisterPrimOp primop_isNull({
    .name = "isNull",
    .args = {"e"},
    .doc = R"(
      Return `true` if *e* evaluates to `null`, and `false` otherwise.

      This is equivalent to `e == null`.
    )",
    .fun = prim_isNull,
});

/* Determine whether the argument is a function. */
static void prim_isFunction(EvalState & state, const PosIdx pos, Value * * args, Value & v)
{
    state.forceValue(*args[0], pos);
    v.mkBool(args[0]->type() == nFunction);
}

static RegisterPrimOp primop_isFunction({
    .name = "__isFunction",
    .args = {"e"},
    .doc = R"(
      Return `true` if *e* evaluates to a function, and `false` otherwise.
    )",
    .fun = prim_isFunction,
});

/* Determine whether the argument is an integer. */
static void prim_isInt(EvalState & state, const PosIdx pos, Value * * args, Value & v)
{
    state.forceValue(*args[0], pos);
    v.mkBool(args[0]->type() == nInt);
}

static RegisterPrimOp primop_isInt({
    .name = "__isInt",
    .args = {"e"},
    .doc = R"(
      Return `true` if *e* evaluates to an integer, and `false` otherwise.
    )",
    .fun = prim_isInt,
});

/* Determine whether the argument is a float. */
static void prim_isFloat(EvalState & state, const PosIdx pos, Value * * args, Value & v)
{
    state.forceValue(*args[0], pos);
    v.mkBool(args[0]->type() == nFloat);
}

static RegisterPrimOp primop_isFloat({
    .name = "__isFloat",
    .args = {"e"},
    .doc = R"(
      Return `true` if *e* evaluates to a float, and `false` otherwise.
    )",
    .fun = prim_isFloat,
});

/* Determine whether the argument is a string. */
static void prim_isString(EvalState & state, const PosIdx pos, Value * * args, Value & v)
{
    state.forceValue(*args[0], pos);
    v.mkBool(args[0]->type() == nString);
}

static RegisterPrimOp primop_isString({
    .name = "__isString",
    .args = {"e"},
    .doc = R"(
      Return `true` if *e* evaluates to a string, and `false` otherwise.
    )",
    .fun = prim_isString,
});

/* Determine whether the argument is a Boolean. */
static void prim_isBool(EvalState & state, const PosIdx pos, Value * * args, Value & v)
{
    state.forceValue(*args[0], pos);
    v.mkBool(args[0]->type() == nBool);
}

static RegisterPrimOp primop_isBool({
    .name = "__isBool",
    .args = {"e"},
    .doc = R"(
      Return `true` if *e* evaluates to a bool, and `false` otherwise.
    )",
    .fun = prim_isBool,
});

/* Determine whether the argument is a path. */
static void prim_isPath(EvalState & state, const PosIdx pos, Value * * args, Value & v)
{
    state.forceValue(*args[0], pos);
    v.mkBool(args[0]->type() == nPath);
}

static RegisterPrimOp primop_isPath({
    .name = "__isPath",
    .args = {"e"},
    .doc = R"(
      Return `true` if *e* evaluates to a path, and `false` otherwise.
    )",
    .fun = prim_isPath,
});

template<typename Callable>
 static inline void withExceptionContext(Trace trace, Callable&& func)
{
    try
    {
        func();
    }
    catch(Error & e)
    {
        e.pushTrace(trace);
        throw;
    }
}

struct CompareValues
{
    EvalState & state;
    const PosIdx pos;
    const std::string_view errorCtx;

    CompareValues(EvalState & state, const PosIdx pos, const std::string_view && errorCtx) : state(state), pos(pos), errorCtx(errorCtx) { };

    bool operator () (Value * v1, Value * v2) const
    {
        return (*this)(v1, v2, errorCtx);
    }

    bool operator () (Value * v1, Value * v2, std::string_view errorCtx) const
    {
        try {
            if (v1->type() == nFloat && v2->type() == nInt)
                return v1->fpoint() < v2->integer();
            if (v1->type() == nInt && v2->type() == nFloat)
                return v1->integer() < v2->fpoint();
            if (v1->type() != v2->type())
                state.error<EvalError>("cannot compare %s with %s", showType(*v1), showType(*v2)).debugThrow();
            // Allow selecting a subset of enum values
            #pragma GCC diagnostic push
            #pragma GCC diagnostic ignored "-Wswitch-enum"
            switch (v1->type()) {
                case nInt:
                    return v1->integer() < v2->integer();
                case nFloat:
                    return v1->fpoint() < v2->fpoint();
                case nString:
                    return strcmp(v1->c_str(), v2->c_str()) < 0;
                case nPath:
                    // Note: we don't take the accessor into account
                    // since it's not obvious how to compare them in a
                    // reproducible way.
                    return strcmp(v1->payload.path.path, v2->payload.path.path) < 0;
                case nList:
                    // Lexicographic comparison
                    for (size_t i = 0;; i++) {
                        if (i == v2->listSize()) {
                            return false;
                        } else if (i == v1->listSize()) {
                            return true;
                        } else if (!state.eqValues(*v1->listElems()[i], *v2->listElems()[i], pos, errorCtx)) {
                            return (*this)(v1->listElems()[i], v2->listElems()[i], "while comparing two list elements");
                        }
                    }
                default:
                    state.error<EvalError>("cannot compare %s with %s; values of that type are incomparable", showType(*v1), showType(*v2)).debugThrow();
            #pragma GCC diagnostic pop
            }
        } catch (Error & e) {
            if (!errorCtx.empty())
                e.addTrace(nullptr, errorCtx);
            throw;
        }
    }
};


#if HAVE_BOEHMGC
typedef std::list<Value *, gc_allocator<Value *>> ValueList;
#else
typedef std::list<Value *> ValueList;
#endif


static Bindings::const_iterator getAttr(
    EvalState & state,
    Symbol attrSym,
    const Bindings * attrSet,
    std::string_view errorCtx)
{
    auto value = attrSet->find(attrSym);
    if (value == attrSet->end()) {
        state.error<TypeError>("attribute '%s' missing", state.symbols[attrSym]).withTrace(noPos, errorCtx).debugThrow();
    }
    return value;
}

static void prim_genericClosure(EvalState & state, const PosIdx pos, Value * * args, Value & v)
{
    state.forceAttrs(*args[0], noPos, "while evaluating the first argument passed to builtins.genericClosure");

    /* Get the start set. */
    auto startSet = getAttr(state, state.sStartSet, args[0]->attrs(), "in the attrset passed as argument to builtins.genericClosure");

    state.forceList(*startSet->value, noPos, "while evaluating the 'startSet' attribute passed as argument to builtins.genericClosure");

    ValueList workSet;
    for (auto elem : startSet->value->listItems())
        workSet.push_back(elem);

    if (startSet->value->listSize() == 0) {
        v = *startSet->value;
        return;
    }

    /* Get the operator. */
    auto op = getAttr(state, state.sOperator, args[0]->attrs(), "in the attrset passed as argument to builtins.genericClosure");
    state.forceFunction(*op->value, noPos, "while evaluating the 'operator' attribute passed as argument to builtins.genericClosure");

    /* Construct the closure by applying the operator to elements of
       `workSet', adding the result to `workSet', continuing until
       no new elements are found. */
    ValueList res;
    // `doneKeys' doesn't need to be a GC root, because its values are
    // reachable from res.
    auto cmp = CompareValues(state, noPos, "while comparing the `key` attributes of two genericClosure elements");
    std::set<Value *, decltype(cmp)> doneKeys(cmp);
    while (!workSet.empty()) {
        Value * e = *(workSet.begin());
        workSet.pop_front();

        state.forceAttrs(*e, noPos, "while evaluating one of the elements generated by (or initially passed to) builtins.genericClosure");

        auto key = getAttr(state, state.sKey, e->attrs(), "in one of the attrsets generated by (or initially passed to) builtins.genericClosure");
        state.forceValue(*key->value, noPos);

        if (!doneKeys.insert(key->value).second) continue;
        res.push_back(e);

        /* Call the `operator' function with `e' as argument. */
        Value newElements;
        state.callFunction(*op->value, 1, &e, newElements, noPos);
        state.forceList(newElements, noPos, "while evaluating the return value of the `operator` passed to builtins.genericClosure");

        /* Add the values returned by the operator to the work set. */
        for (auto elem : newElements.listItems()) {
            state.forceValue(*elem, noPos); // "while evaluating one one of the elements returned by the `operator` passed to builtins.genericClosure");
            workSet.push_back(elem);
        }
    }

    /* Create the result list. */
    auto list = state.buildList(res.size());
    for (const auto & [n, i] : enumerate(res))
        list[n] = i;
    v.mkList(list);
}

static RegisterPrimOp primop_genericClosure(PrimOp {
    .name = "__genericClosure",
    .args = {"attrset"},
    .arity = 1,
    .doc = R"(
      `builtins.genericClosure` iteratively computes the transitive closure over an arbitrary relation defined by a function.

      It takes *attrset* with two attributes named `startSet` and `operator`, and returns a list of attrbute sets:

      - `startSet`:
        The initial list of attribute sets.

      - `operator`:
        A function that takes an attribute set and returns a list of attribute sets.
        It defines how each item in the current set is processed and expanded into more items.

      Each attribute set in the list `startSet` and the list returned by `operator` must have an attribute `key`, which must support equality comparison.
      The value of `key` can be one of the following types:

      - [Number](@docroot@/language/values.md#type-number)
      - [Boolean](@docroot@/language/values.md#type-boolean)
      - [String](@docroot@/language/values.md#type-string)
      - [Path](@docroot@/language/values.md#type-path)
      - [List](@docroot@/language/values.md#list)

      The result is produced by calling the `operator` on each `item` that has not been called yet, including newly added items, until no new items are added.
      Items are compared by their `key` attribute.

      Common usages are:

      - Generating unique collections of items, such as dependency graphs.
      - Traversing through structures that may contain cycles or loops.
      - Processing data structures with complex internal relationships.

      > **Example**
      >
      > ```nix
      > builtins.genericClosure {
      >   startSet = [ {key = 5;} ];
      >   operator = item: [{
      >     key = if (item.key / 2 ) * 2 == item.key
      >          then item.key / 2
      >          else 3 * item.key + 1;
      >   }];
      > }
      > ```
      >
      > evaluates to
      >
      > ```nix
      > [ { key = 5; } { key = 16; } { key = 8; } { key = 4; } { key = 2; } { key = 1; } ]
      > ```
      )",
    .fun = prim_genericClosure,
});


static RegisterPrimOp primop_break({
    .name = "break",
    .args = {"v"},
    .doc = R"(
      In debug mode (enabled using `--debugger`), pause Nix expression evaluation and enter the REPL.
      Otherwise, return the argument `v`.
    )",
    .fun = [](EvalState & state, const PosIdx pos, Value * * args, Value & v)
    {
        if (state.debugRepl && !state.debugTraces.empty()) {
            auto error = Error(ErrorInfo {
                .level = lvlInfo,
                .msg = HintFmt("breakpoint reached"),
                .pos = state.positions[pos],
            });

            auto & dt = state.debugTraces.front();
            state.runDebugRepl(&error, dt.env, dt.expr);
        }

        // Return the value we were passed.
        v = *args[0];
    }
});

static RegisterPrimOp primop_abort({
    .name = "abort",
    .args = {"s"},
    .doc = R"(
      Abort Nix expression evaluation and print the error message *s*.
    )",
    .fun = [](EvalState & state, const PosIdx pos, Value * * args, Value & v)
    {
        NixStringContext context;
        auto s = state.coerceToString(pos, *args[0], context,
                "while evaluating the error message passed to builtins.abort").toOwned();
        state.error<Abort>("evaluation aborted with the following error message: '%1%'", s).debugThrow();
    }
});

static RegisterPrimOp primop_throw({
    .name = "throw",
    .args = {"s"},
    .doc = R"(
      Throw an error message *s*. This usually aborts Nix expression
      evaluation, but in `nix-env -qa` and other commands that try to
      evaluate a set of derivations to get information about those
      derivations, a derivation that throws an error is silently skipped
      (which is not the case for `abort`).
    )",
    .fun = [](EvalState & state, const PosIdx pos, Value * * args, Value & v)
    {
      NixStringContext context;
      auto s = state.coerceToString(pos, *args[0], context,
              "while evaluating the error message passed to builtin.throw").toOwned();
      state.error<ThrownError>(s).debugThrow();
    }
});

static void prim_addErrorContext(EvalState & state, const PosIdx pos, Value * * args, Value & v)
{
    try {
        state.forceValue(*args[1], pos);
        v = *args[1];
    } catch (Error & e) {
        NixStringContext context;
        auto message = state.coerceToString(pos, *args[0], context,
                "while evaluating the error message passed to builtins.addErrorContext",
                false, false).toOwned();
        e.addTrace(nullptr, HintFmt(message), TracePrint::Always);
        throw;
    }
}

static RegisterPrimOp primop_addErrorContext(PrimOp {
    .name = "__addErrorContext",
    .arity = 2,
    // The normal trace item is redundant
    .addTrace = false,
    .fun = prim_addErrorContext,
});

static void prim_ceil(EvalState & state, const PosIdx pos, Value * * args, Value & v)
{
    auto value = state.forceFloat(*args[0], args[0]->determinePos(pos),
            "while evaluating the first argument passed to builtins.ceil");
    v.mkInt(ceil(value));
}

static RegisterPrimOp primop_ceil({
    .name = "__ceil",
    .args = {"double"},
    .doc = R"(
        Converts an IEEE-754 double-precision floating-point number (*double*) to
        the next higher integer.

        If the datatype is neither an integer nor a "float", an evaluation error will be
        thrown.
    )",
    .fun = prim_ceil,
});

static void prim_floor(EvalState & state, const PosIdx pos, Value * * args, Value & v)
{
    auto value = state.forceFloat(*args[0], args[0]->determinePos(pos), "while evaluating the first argument passed to builtins.floor");
    v.mkInt(floor(value));
}

static RegisterPrimOp primop_floor({
    .name = "__floor",
    .args = {"double"},
    .doc = R"(
        Converts an IEEE-754 double-precision floating-point number (*double*) to
        the next lower integer.

        If the datatype is neither an integer nor a "float", an evaluation error will be
        thrown.
    )",
    .fun = prim_floor,
});

/* Try evaluating the argument. Success => {success=true; value=something;},
 * else => {success=false; value=false;} */
static void prim_tryEval(EvalState & state, const PosIdx pos, Value * * args, Value & v)
{
    auto attrs = state.buildBindings(2);

    /* increment state.trylevel, and decrement it when this function returns. */
    MaintainCount trylevel(state.trylevel);

    ReplExitStatus (* savedDebugRepl)(ref<EvalState> es, const ValMap & extraEnv) = nullptr;
    if (state.debugRepl && evalSettings.ignoreExceptionsDuringTry)
    {
        /* to prevent starting the repl from exceptions withing a tryEval, null it. */
        savedDebugRepl = state.debugRepl;
        state.debugRepl = nullptr;
    }

    try {
        state.forceValue(*args[0], pos);
        attrs.insert(state.sValue, args[0]);
        attrs.insert(state.symbols.create("success"), &state.vTrue);
    } catch (AssertionError & e) {
        // `value = false;` is unfortunate but removing it is a breaking change.
        attrs.insert(state.sValue, &state.vFalse);
        attrs.insert(state.symbols.create("success"), &state.vFalse);
    }

    // restore the debugRepl pointer if we saved it earlier.
    if (savedDebugRepl)
        state.debugRepl = savedDebugRepl;

    v.mkAttrs(attrs);
}

static RegisterPrimOp primop_tryEval({
    .name = "__tryEval",
    .args = {"e"},
    .doc = R"(
      Try to shallowly evaluate *e*. Return a set containing the
      attributes `success` (`true` if *e* evaluated successfully,
      `false` if an error was thrown) and `value`, equalling *e* if
      successful and `false` otherwise. `tryEval` will only prevent
      errors created by `throw` or `assert` from being thrown.
      Errors `tryEval` will not catch are for example those created
      by `abort` and type errors generated by builtins. Also note that
      this doesn't evaluate *e* deeply, so `let e = { x = throw ""; };
      in (builtins.tryEval e).success` will be `true`. Using
      `builtins.deepSeq` one can get the expected result:
      `let e = { x = throw ""; }; in
      (builtins.tryEval (builtins.deepSeq e e)).success` will be
      `false`.
    )",
    .fun = prim_tryEval,
});

/* Return an environment variable.  Use with care. */
static void prim_getEnv(EvalState & state, const PosIdx pos, Value * * args, Value & v)
{
    std::string name(state.forceStringNoCtx(*args[0], pos, "while evaluating the first argument passed to builtins.getEnv"));
    v.mkString(evalSettings.restrictEval || evalSettings.pureEval ? "" : getEnv(name).value_or(""));
}

static RegisterPrimOp primop_getEnv({
    .name = "__getEnv",
    .args = {"s"},
    .doc = R"(
      `getEnv` returns the value of the environment variable *s*, or an
      empty string if the variable doesn’t exist. This function should be
      used with care, as it can introduce all sorts of nasty environment
      dependencies in your Nix expression.

      `getEnv` is used in Nix Packages to locate the file
      `~/.nixpkgs/config.nix`, which contains user-local settings for Nix
      Packages. (That is, it does a `getEnv "HOME"` to locate the user’s
      home directory.)
    )",
    .fun = prim_getEnv,
});

/* Evaluate the first argument, then return the second argument. */
static void prim_seq(EvalState & state, const PosIdx pos, Value * * args, Value & v)
{
    state.forceValue(*args[0], pos);
    state.forceValue(*args[1], pos);
    v = *args[1];
}

static RegisterPrimOp primop_seq({
    .name = "__seq",
    .args = {"e1", "e2"},
    .doc = R"(
      Evaluate *e1*, then evaluate and return *e2*. This ensures that a
      computation is strict in the value of *e1*.
    )",
    .fun = prim_seq,
});

/* Evaluate the first argument deeply (i.e. recursing into lists and
   attrsets), then return the second argument. */
static void prim_deepSeq(EvalState & state, const PosIdx pos, Value * * args, Value & v)
{
    state.forceValueDeep(*args[0]);
    state.forceValue(*args[1], pos);
    v = *args[1];
}

static RegisterPrimOp primop_deepSeq({
    .name = "__deepSeq",
    .args = {"e1", "e2"},
    .doc = R"(
      This is like `seq e1 e2`, except that *e1* is evaluated *deeply*:
      if it’s a list or set, its elements or attributes are also
      evaluated recursively.
    )",
    .fun = prim_deepSeq,
});

/* Evaluate the first expression and print it on standard error.  Then
   return the second expression.  Useful for debugging. */
static void prim_trace(EvalState & state, const PosIdx pos, Value * * args, Value & v)
{
    state.forceValue(*args[0], pos);
    if (args[0]->type() == nString)
        printError("trace: %1%", args[0]->string_view());
    else
        printError("trace: %1%", ValuePrinter(state, *args[0]));
    if (evalSettings.builtinsTraceDebugger && state.debugRepl && !state.debugTraces.empty()) {
        const DebugTrace & last = state.debugTraces.front();
        state.runDebugRepl(nullptr, last.env, last.expr);
    }
    state.forceValue(*args[1], pos);
    v = *args[1];
}

static RegisterPrimOp primop_trace({
    .name = "__trace",
    .args = {"e1", "e2"},
    .doc = R"(
      Evaluate *e1* and print its abstract syntax representation on
      standard error. Then return *e2*. This function is useful for
      debugging.

      If the
      [`debugger-on-trace`](@docroot@/command-ref/conf-file.md#conf-debugger-on-trace)
      option is set to `true` and the `--debugger` flag is given, the
      interactive debugger will be started when `trace` is called (like
      [`break`](@docroot@/language/builtins.md#builtins-break)).
    )",
    .fun = prim_trace,
});


/* Takes two arguments and evaluates to the second one. Used as the
 * builtins.traceVerbose implementation when --trace-verbose is not enabled
 */
static void prim_second(EvalState & state, const PosIdx pos, Value * * args, Value & v)
{
    state.forceValue(*args[1], pos);
    v = *args[1];
}

/*************************************************************
 * Derivations
 *************************************************************/

static void derivationStrictInternal(
    EvalState & state,
    const std::string & name,
    const Bindings * attrs,
    Value & v);

/* Construct (as a unobservable side effect) a Nix derivation
   expression that performs the derivation described by the argument
   set.  Returns the original set extended with the following
   attributes: `outPath' containing the primary output path of the
   derivation; `drvPath' containing the path of the Nix expression;
   and `type' set to `derivation' to indicate that this is a
   derivation. */
static void prim_derivationStrict(EvalState & state, const PosIdx pos, Value * * args, Value & v)
{
    state.forceAttrs(*args[0], pos, "while evaluating the argument passed to builtins.derivationStrict");

    auto attrs = args[0]->attrs();

    /* Figure out the name first (for stack backtraces). */
    auto nameAttr = getAttr(state, state.sName, attrs, "in the attrset passed as argument to builtins.derivationStrict");

    std::string drvName;
    try {
        drvName = state.forceStringNoCtx(*nameAttr->value, pos, "while evaluating the `name` attribute passed to builtins.derivationStrict");
    } catch (Error & e) {
        e.addTrace(state.positions[nameAttr->pos], "while evaluating the derivation attribute 'name'");
        throw;
    }

    try {
        derivationStrictInternal(state, drvName, attrs, v);
    } catch (Error & e) {
        Pos pos = state.positions[nameAttr->pos];
        /*
         * Here we make two abuses of the error system
         *
         * 1. We print the location as a string to avoid a code snippet being
         * printed. While the location of the name attribute is a good hint, the
         * exact code there is irrelevant.
         *
         * 2. We mark this trace as a frame trace, meaning that we stop printing
         * less important traces from now on. In particular, this prevents the
         * display of the automatic "while calling builtins.derivationStrict"
         * trace, which is of little use for the public we target here.
         *
         * Please keep in mind that error reporting is done on a best-effort
         * basis in nix. There is no accurate location for a derivation, as it
         * often results from the composition of several functions
         * (derivationStrict, derivation, mkDerivation, mkPythonModule, etc.)
         */
        e.addTrace(nullptr, HintFmt(
                "while evaluating derivation '%s'\n"
                "  whose name attribute is located at %s",
                drvName, pos));
        throw;
    }
}

static void derivationStrictInternal(
    EvalState & state,
    const std::string & drvName,
    const Bindings * attrs,
    Value & v)
{
    /* Check whether attributes should be passed as a JSON file. */
    using nlohmann::json;
    std::optional<json> jsonObject;
    auto pos = v.determinePos(noPos);
    auto attr = attrs->find(state.sStructuredAttrs);
    if (attr != attrs->end() &&
        state.forceBool(*attr->value, pos,
                        "while evaluating the `__structuredAttrs` "
                        "attribute passed to builtins.derivationStrict"))
        jsonObject = json::object();

    /* Check whether null attributes should be ignored. */
    bool ignoreNulls = false;
    attr = attrs->find(state.sIgnoreNulls);
    if (attr != attrs->end())
        ignoreNulls = state.forceBool(*attr->value, pos, "while evaluating the `__ignoreNulls` attribute " "passed to builtins.derivationStrict");

    /* Build the derivation expression by processing the attributes. */
    Derivation drv;
    drv.name = drvName;

    NixStringContext context;

    bool contentAddressed = false;
    bool isImpure = false;
    std::optional<std::string> outputHash;
    std::optional<HashAlgorithm> outputHashAlgo;
    std::optional<ContentAddressMethod> ingestionMethod;

    StringSet outputs;
    outputs.insert("out");

    for (auto & i : attrs->lexicographicOrder(state.symbols)) {
        if (i->name == state.sIgnoreNulls) continue;
        const std::string & key = state.symbols[i->name];
        vomit("processing attribute '%1%'", key);

        auto handleHashMode = [&](const std::string_view s) {
            if (s == "recursive") {
                // back compat, new name is "nar"
                ingestionMethod = FileIngestionMethod::Recursive;
            } else try {
                ingestionMethod = ContentAddressMethod::parse(s);
            } catch (UsageError &) {
                state.error<EvalError>(
                    "invalid value '%s' for 'outputHashMode' attribute", s
                ).atPos(v).debugThrow();
            }
            if (ingestionMethod == TextIngestionMethod {})
                experimentalFeatureSettings.require(Xp::DynamicDerivations);
            if (ingestionMethod == FileIngestionMethod::Git)
                experimentalFeatureSettings.require(Xp::GitHashing);
        };

        auto handleOutputs = [&](const Strings & ss) {
            outputs.clear();
            for (auto & j : ss) {
                if (outputs.find(j) != outputs.end())
                    state.error<EvalError>("duplicate derivation output '%1%'", j)
                        .atPos(v)
                        .debugThrow();
                /* !!! Check whether j is a valid attribute
                   name. */
                /* Derivations cannot be named ‘drv’, because
                   then we'd have an attribute ‘drvPath’ in
                   the resulting set. */
                if (j == "drv")
                    state.error<EvalError>("invalid derivation output name 'drv'")
                        .atPos(v)
                        .debugThrow();
                outputs.insert(j);
            }
            if (outputs.empty())
                state.error<EvalError>("derivation cannot have an empty set of outputs")
                    .atPos(v)
                    .debugThrow();
        };

        try {
            // This try-catch block adds context for most errors.
            // Use this empty error context to signify that we defer to it.
            const std::string_view context_below("");

            if (ignoreNulls) {
                state.forceValue(*i->value, pos);
                if (i->value->type() == nNull) continue;
            }

            if (i->name == state.sContentAddressed && state.forceBool(*i->value, pos, context_below)) {
                contentAddressed = true;
                experimentalFeatureSettings.require(Xp::CaDerivations);
            }

            else if (i->name == state.sImpure && state.forceBool(*i->value, pos, context_below)) {
                isImpure = true;
                experimentalFeatureSettings.require(Xp::ImpureDerivations);
            }

            /* The `args' attribute is special: it supplies the
               command-line arguments to the builder. */
            else if (i->name == state.sArgs) {
                state.forceList(*i->value, pos, context_below);
                for (auto elem : i->value->listItems()) {
                    auto s = state.coerceToString(pos, *elem, context,
                            "while evaluating an element of the argument list",
                            true).toOwned();
                    drv.args.push_back(s);
                }
            }

            /* All other attributes are passed to the builder through
               the environment. */
            else {

                if (jsonObject) {

                    if (i->name == state.sStructuredAttrs) continue;

                    (*jsonObject)[key] = printValueAsJSON(state, true, *i->value, pos, context);

                    if (i->name == state.sBuilder)
                        drv.builder = state.forceString(*i->value, context, pos, context_below);
                    else if (i->name == state.sSystem)
                        drv.platform = state.forceStringNoCtx(*i->value, pos, context_below);
                    else if (i->name == state.sOutputHash)
                        outputHash = state.forceStringNoCtx(*i->value, pos, context_below);
                    else if (i->name == state.sOutputHashAlgo)
                        outputHashAlgo = parseHashAlgoOpt(state.forceStringNoCtx(*i->value, pos, context_below));
                    else if (i->name == state.sOutputHashMode)
                        handleHashMode(state.forceStringNoCtx(*i->value, pos, context_below));
                    else if (i->name == state.sOutputs) {
                        /* Require ‘outputs’ to be a list of strings. */
                        state.forceList(*i->value, pos, context_below);
                        Strings ss;
                        for (auto elem : i->value->listItems())
                            ss.emplace_back(state.forceStringNoCtx(*elem, pos, context_below));
                        handleOutputs(ss);
                    }

                } else {
                    auto s = state.coerceToString(pos, *i->value, context, context_below, true).toOwned();
                    drv.env.emplace(key, s);
                    if (i->name == state.sBuilder) drv.builder = std::move(s);
                    else if (i->name == state.sSystem) drv.platform = std::move(s);
                    else if (i->name == state.sOutputHash) outputHash = std::move(s);
                    else if (i->name == state.sOutputHashAlgo) outputHashAlgo = parseHashAlgoOpt(s);
                    else if (i->name == state.sOutputHashMode) handleHashMode(s);
                    else if (i->name == state.sOutputs)
                        handleOutputs(tokenizeString<Strings>(s));
                }

            }

        } catch (Error & e) {
            e.addTrace(state.positions[i->pos],
                HintFmt("while evaluating attribute '%1%' of derivation '%2%'", key, drvName));
            throw;
        }
    }

    if (jsonObject) {
        drv.env.emplace("__json", jsonObject->dump());
        jsonObject.reset();
    }

    /* Everything in the context of the strings in the derivation
       attributes should be added as dependencies of the resulting
       derivation. */
    for (auto & c : context) {
        std::visit(overloaded {
            /* Since this allows the builder to gain access to every
               path in the dependency graph of the derivation (including
               all outputs), all paths in the graph must be added to
               this derivation's list of inputs to ensure that they are
               available when the builder runs. */
            [&](const NixStringContextElem::DrvDeep & d) {
                /* !!! This doesn't work if readOnlyMode is set. */
                StorePathSet refs;
                state.store->computeFSClosure(d.drvPath, refs);
                for (auto & j : refs) {
                    drv.inputSrcs.insert(j);
                    if (j.isDerivation()) {
                        drv.inputDrvs.map[j].value = state.store->readDerivation(j).outputNames();
                    }
                }
            },
            [&](const NixStringContextElem::Built & b) {
                drv.inputDrvs.ensureSlot(*b.drvPath).value.insert(b.output);
            },
            [&](const NixStringContextElem::Opaque & o) {
                drv.inputSrcs.insert(o.path);
            },
        }, c.raw);
    }

    /* Do we have all required attributes? */
    if (drv.builder == "")
        state.error<EvalError>("required attribute 'builder' missing")
            .atPos(v)
            .debugThrow();

    if (drv.platform == "")
        state.error<EvalError>("required attribute 'system' missing")
            .atPos(v)
            .debugThrow();

    /* Check whether the derivation name is valid. */
    if (isDerivation(drvName) &&
        !(ingestionMethod == ContentAddressMethod { TextIngestionMethod { } } &&
          outputs.size() == 1 &&
          *(outputs.begin()) == "out"))
    {
        state.error<EvalError>(
            "derivation names are allowed to end in '%s' only if they produce a single derivation file",
            drvExtension
        ).atPos(v).debugThrow();
    }

    if (outputHash) {
        /* Handle fixed-output derivations.

           Ignore `__contentAddressed` because fixed output derivations are
           already content addressed. */
        if (outputs.size() != 1 || *(outputs.begin()) != "out")
            state.error<EvalError>(
                "multiple outputs are not supported in fixed-output derivations"
            ).atPos(v).debugThrow();

        auto h = newHashAllowEmpty(*outputHash, outputHashAlgo);

        auto method = ingestionMethod.value_or(FileIngestionMethod::Flat);

        DerivationOutput::CAFixed dof {
            .ca = ContentAddress {
                .method = std::move(method),
                .hash = std::move(h),
            },
        };

        drv.env["out"] = state.store->printStorePath(dof.path(*state.store, drvName, "out"));
        drv.outputs.insert_or_assign("out", std::move(dof));
    }

    else if (contentAddressed || isImpure) {
        if (contentAddressed && isImpure)
            state.error<EvalError>("derivation cannot be both content-addressed and impure")
                .atPos(v).debugThrow();

        auto ha = outputHashAlgo.value_or(HashAlgorithm::SHA256);
        auto method = ingestionMethod.value_or(FileIngestionMethod::Recursive);

        for (auto & i : outputs) {
            drv.env[i] = hashPlaceholder(i);
            if (isImpure)
                drv.outputs.insert_or_assign(i,
                    DerivationOutput::Impure {
                        .method = method,
                        .hashAlgo = ha,
                    });
            else
                drv.outputs.insert_or_assign(i,
                    DerivationOutput::CAFloating {
                        .method = method,
                        .hashAlgo = ha,
                    });
        }
    }

    else {
        /* Compute a hash over the "masked" store derivation, which is
           the final one except that in the list of outputs, the
           output paths are empty strings, and the corresponding
           environment variables have an empty value.  This ensures
           that changes in the set of output names do get reflected in
           the hash. */
        for (auto & i : outputs) {
            drv.env[i] = "";
            drv.outputs.insert_or_assign(i,
                DerivationOutput::Deferred { });
        }

        auto hashModulo = hashDerivationModulo(*state.store, Derivation(drv), true);
        switch (hashModulo.kind) {
        case DrvHash::Kind::Regular:
            for (auto & i : outputs) {
                auto h = get(hashModulo.hashes, i);
                if (!h)
                    state.error<AssertionError>(
                        "derivation produced no hash for output '%s'",
                        i
                    ).atPos(v).debugThrow();
                auto outPath = state.store->makeOutputPath(i, *h, drvName);
                drv.env[i] = state.store->printStorePath(outPath);
                drv.outputs.insert_or_assign(
                    i,
                    DerivationOutput::InputAddressed {
                        .path = std::move(outPath),
                    });
            }
            break;
            ;
        case DrvHash::Kind::Deferred:
            for (auto & i : outputs) {
                drv.outputs.insert_or_assign(i, DerivationOutput::Deferred {});
            }
        }
    }

    /* Write the resulting term into the Nix store directory. */
    auto drvPath = writeDerivation(*state.store, drv, state.repair);
    auto drvPathS = state.store->printStorePath(drvPath);

    printMsg(lvlChatty, "instantiated '%1%' -> '%2%'", drvName, drvPathS);

    /* Optimisation, but required in read-only mode! because in that
       case we don't actually write store derivations, so we can't
       read them later. */
    {
        auto h = hashDerivationModulo(*state.store, drv, false);
        drvHashes.lock()->insert_or_assign(drvPath, h);
    }

    auto result = state.buildBindings(1 + drv.outputs.size());
    result.alloc(state.sDrvPath).mkString(drvPathS, {
        NixStringContextElem::DrvDeep { .drvPath = drvPath },
    });
    for (auto & i : drv.outputs)
        mkOutputString(state, result, drvPath, i);

    v.mkAttrs(result);
}

static RegisterPrimOp primop_derivationStrict(PrimOp {
    .name = "derivationStrict",
    .arity = 1,
    .fun = prim_derivationStrict,
});

/* Return a placeholder string for the specified output that will be
   substituted by the corresponding output path at build time. For
   example, 'placeholder "out"' returns the string
   /1rz4g4znpzjwh1xymhjpm42vipw92pr73vdgl6xs1hycac8kf2n9. At build
   time, any occurrence of this string in an derivation attribute will
   be replaced with the concrete path in the Nix store of the output
   ‘out’. */
static void prim_placeholder(EvalState & state, const PosIdx pos, Value * * args, Value & v)
{
    v.mkString(hashPlaceholder(state.forceStringNoCtx(*args[0], pos, "while evaluating the first argument passed to builtins.placeholder")));
}

static RegisterPrimOp primop_placeholder({
    .name = "placeholder",
    .args = {"output"},
    .doc = R"(
      Return a placeholder string for the specified *output* that will be
      substituted by the corresponding output path at build time. Typical
      outputs would be `"out"`, `"bin"` or `"dev"`.
    )",
    .fun = prim_placeholder,
});


/*************************************************************
 * Paths
 *************************************************************/


/* Convert the argument to a path.  !!! obsolete? */
static void prim_toPath(EvalState & state, const PosIdx pos, Value * * args, Value & v)
{
    NixStringContext context;
    auto path = state.coerceToPath(pos, *args[0], context, "while evaluating the first argument passed to builtins.toPath");
    v.mkString(path.path.abs(), context);
}

static RegisterPrimOp primop_toPath({
    .name = "__toPath",
    .args = {"s"},
    .doc = R"(
      **DEPRECATED.** Use `/. + "/path"` to convert a string into an absolute
      path. For relative paths, use `./. + "/path"`.
    )",
    .fun = prim_toPath,
});

/* Allow a valid store path to be used in an expression.  This is
   useful in some generated expressions such as in nix-push, which
   generates a call to a function with an already existing store path
   as argument.  You don't want to use `toPath' here because it copies
   the path to the Nix store, which yields a copy like
   /nix/store/newhash-oldhash-oldname.  In the past, `toPath' had
   special case behaviour for store paths, but that created weird
   corner cases. */
static void prim_storePath(EvalState & state, const PosIdx pos, Value * * args, Value & v)
{
    if (evalSettings.pureEval)
        state.error<EvalError>(
            "'%s' is not allowed in pure evaluation mode",
            "builtins.storePath"
        ).atPos(pos).debugThrow();

    NixStringContext context;
    auto path = state.coerceToPath(pos, *args[0], context, "while evaluating the first argument passed to 'builtins.storePath'").path;
    /* Resolve symlinks in ‘path’, unless ‘path’ itself is a symlink
       directly in the store.  The latter condition is necessary so
       e.g. nix-push does the right thing. */
    if (!state.store->isStorePath(path.abs()))
        path = CanonPath(canonPath(path.abs(), true));
    if (!state.store->isInStore(path.abs()))
        state.error<EvalError>("path '%1%' is not in the Nix store", path)
            .atPos(pos).debugThrow();
    auto path2 = state.store->toStorePath(path.abs()).first;
    if (!settings.readOnlyMode)
        state.store->ensurePath(path2);
    context.insert(NixStringContextElem::Opaque { .path = path2 });
    v.mkString(path.abs(), context);
}

static RegisterPrimOp primop_storePath({
    .name = "__storePath",
    .args = {"path"},
    .doc = R"(
      This function allows you to define a dependency on an already
      existing store path. For example, the derivation attribute `src
      = builtins.storePath /nix/store/f1d18v1y…-source` causes the
      derivation to depend on the specified path, which must exist or
      be substitutable. Note that this differs from a plain path
      (e.g. `src = /nix/store/f1d18v1y…-source`) in that the latter
      causes the path to be *copied* again to the Nix store, resulting
      in a new path (e.g. `/nix/store/ld01dnzc…-source-source`).

      Not available in [pure evaluation mode](@docroot@/command-ref/conf-file.md#conf-pure-eval).

      See also [`builtins.fetchClosure`](#builtins-fetchClosure).
    )",
    .fun = prim_storePath,
});

static void prim_pathExists(EvalState & state, const PosIdx pos, Value * * args, Value & v)
{
    try {
        auto & arg = *args[0];

        /* SourcePath doesn't know about trailing slash. */
        state.forceValue(arg, pos);
        auto mustBeDir = arg.type() == nString
            && (arg.string_view().ends_with("/")
                || arg.string_view().ends_with("/."));

        auto symlinkResolution =
            mustBeDir ? SymlinkResolution::Full : SymlinkResolution::Ancestors;
        auto path = realisePath(state, pos, arg, symlinkResolution);

        auto st = path.maybeLstat();
        auto exists = st && (!mustBeDir || st->type == SourceAccessor::tDirectory);
        v.mkBool(exists);
    } catch (RestrictedPathError & e) {
        v.mkBool(false);
    }
}

static RegisterPrimOp primop_pathExists({
    .name = "__pathExists",
    .args = {"path"},
    .doc = R"(
      Return `true` if the path *path* exists at evaluation time, and
      `false` otherwise.
    )",
    .fun = prim_pathExists,
});

// Ideally, all trailing slashes should have been removed, but it's been like this for
// almost a decade as of writing. Changing it will affect reproducibility.
static std::string_view legacyBaseNameOf(std::string_view path)
{
    if (path.empty())
        return "";

    auto last = path.size() - 1;
    if (path[last] == '/' && last > 0)
        last -= 1;

    auto pos = path.rfind('/', last);
    if (pos == path.npos)
        pos = 0;
    else
        pos += 1;

    return path.substr(pos, last - pos + 1);
}

/* Return the base name of the given string, i.e., everything
   following the last slash. */
static void prim_baseNameOf(EvalState & state, const PosIdx pos, Value * * args, Value & v)
{
    NixStringContext context;
    v.mkString(legacyBaseNameOf(*state.coerceToString(pos, *args[0], context,
            "while evaluating the first argument passed to builtins.baseNameOf",
            false, false)), context);
}

static RegisterPrimOp primop_baseNameOf({
    .name = "baseNameOf",
    .args = {"x"},
    .doc = R"(
      Return the *base name* of either a [path value](@docroot@/language/values.md#type-path) *x* or a string *x*, depending on which type is passed, and according to the following rules.

      For a path value, the *base name* is considered to be the part of the path after the last directory separator, including any file extensions.
      This is the simple case, as path values don't have trailing slashes.

      When the argument is a string, a more involved logic applies. If the string ends with a `/`, only this one final slash is removed.

      After this, the *base name* is returned as previously described, assuming `/` as the directory separator. (Note that evaluation must be platform independent.)

      This is somewhat similar to the [GNU `basename`](https://www.gnu.org/software/coreutils/manual/html_node/basename-invocation.html) command, but GNU `basename` will strip any number of trailing slashes.
    )",
    .fun = prim_baseNameOf,
});

/* Return the directory of the given path, i.e., everything before the
   last slash.  Return either a path or a string depending on the type
   of the argument. */
static void prim_dirOf(EvalState & state, const PosIdx pos, Value * * args, Value & v)
{
    state.forceValue(*args[0], pos);
    if (args[0]->type() == nPath) {
        auto path = args[0]->path();
        v.mkPath(path.path.isRoot() ? path : path.parent());
    } else {
        NixStringContext context;
        auto path = state.coerceToString(pos, *args[0], context,
            "while evaluating the first argument passed to 'builtins.dirOf'",
            false, false);
        auto dir = dirOf(*path);
        v.mkString(dir, context);
    }
}

static RegisterPrimOp primop_dirOf({
    .name = "dirOf",
    .args = {"s"},
    .doc = R"(
      Return the directory part of the string *s*, that is, everything
      before the final slash in the string. This is similar to the GNU
      `dirname` command.
    )",
    .fun = prim_dirOf,
});

/* Return the contents of a file as a string. */
static void prim_readFile(EvalState & state, const PosIdx pos, Value * * args, Value & v)
{
    auto path = realisePath(state, pos, *args[0]);
    auto s = path.readFile();
    if (s.find((char) 0) != std::string::npos)
        state.error<EvalError>(
            "the contents of the file '%1%' cannot be represented as a Nix string",
            path
        ).atPos(pos).debugThrow();
    StorePathSet refs;
    if (state.store->isInStore(path.path.abs())) {
        try {
            refs = state.store->queryPathInfo(state.store->toStorePath(path.path.abs()).first)->references;
        } catch (Error &) { // FIXME: should be InvalidPathError
        }
        // Re-scan references to filter down to just the ones that actually occur in the file.
        auto refsSink = PathRefScanSink::fromPaths(refs);
        refsSink << s;
        refs = refsSink.getResultPaths();
    }
    NixStringContext context;
    for (auto && p : std::move(refs)) {
        context.insert(NixStringContextElem::Opaque {
            .path = std::move((StorePath &&)p),
        });
    }
    v.mkString(s, context);
}

static RegisterPrimOp primop_readFile({
    .name = "__readFile",
    .args = {"path"},
    .doc = R"(
      Return the contents of the file *path* as a string.
    )",
    .fun = prim_readFile,
});

/* Find a file in the Nix search path. Used to implement <x> paths,
   which are desugared to 'findFile __nixPath "x"'. */
static void prim_findFile(EvalState & state, const PosIdx pos, Value * * args, Value & v)
{
    state.forceList(*args[0], pos, "while evaluating the first argument passed to builtins.findFile");

    SearchPath searchPath;

    for (auto v2 : args[0]->listItems()) {
        state.forceAttrs(*v2, pos, "while evaluating an element of the list passed to builtins.findFile");

        std::string prefix;
        auto i = v2->attrs()->find(state.sPrefix);
        if (i != v2->attrs()->end())
            prefix = state.forceStringNoCtx(*i->value, pos, "while evaluating the `prefix` attribute of an element of the list passed to builtins.findFile");

        i = getAttr(state, state.sPath, v2->attrs(), "in an element of the __nixPath");

        NixStringContext context;
        auto path = state.coerceToString(pos, *i->value, context,
                "while evaluating the `path` attribute of an element of the list passed to builtins.findFile",
                false, false).toOwned();

        try {
            auto rewrites = state.realiseContext(context);
            path = rewriteStrings(path, rewrites);
        } catch (InvalidPathError & e) {
            state.error<EvalError>(
                "cannot find '%1%', since path '%2%' is not valid",
                path,
                e.path
            ).atPos(pos).debugThrow();
        }

        searchPath.elements.emplace_back(SearchPath::Elem {
            .prefix = SearchPath::Prefix { .s = prefix },
            .path = SearchPath::Path { .s = path },
        });
    }

    auto path = state.forceStringNoCtx(*args[1], pos, "while evaluating the second argument passed to builtins.findFile");

    v.mkPath(state.findFile(searchPath, path, pos));
}

static RegisterPrimOp primop_findFile(PrimOp {
    .name = "__findFile",
    .args = {"search-path", "lookup-path"},
    .doc = R"(
      Find *lookup-path* in *search-path*.

      A search path is represented list of [attribute sets](./values.md#attribute-set) with two attributes:
      - `prefix` is a relative path.
      - `path` denotes a file system location
      The exact syntax depends on the command line interface.

      Examples of search path attribute sets:

      - ```
        {
          prefix = "nixos-config";
          path = "/etc/nixos/configuration.nix";
        }
        ```

      - ```
        {
          prefix = "";
          path = "/nix/var/nix/profiles/per-user/root/channels";
        }
        ```

      The lookup algorithm checks each entry until a match is found, returning a [path value](@docroot@/language/values.html#type-path) of the match:

      - If *lookup-path* matches `prefix`, then the remainder of *lookup-path* (the "suffix") is searched for within the directory denoted by `path`.
        Note that the `path` may need to be downloaded at this point to look inside.
      - If the suffix is found inside that directory, then the entry is a match.
        The combined absolute path of the directory (now downloaded if need be) and the suffix is returned.

      [Lookup path](@docroot@/language/constructs/lookup-path.md) expressions are [desugared](https://en.wikipedia.org/wiki/Syntactic_sugar) using this and [`builtins.nixPath`](@docroot@/language/builtin-constants.md#builtins-nixPath):

      ```nix
      <nixpkgs>
      ```

      is equivalent to:

      ```nix
      builtins.findFile builtins.nixPath "nixpkgs"
      ```
    )",
    .fun = prim_findFile,
});

/* Return the cryptographic hash of a file in base-16. */
static void prim_hashFile(EvalState & state, const PosIdx pos, Value * * args, Value & v)
{
    auto algo = state.forceStringNoCtx(*args[0], pos, "while evaluating the first argument passed to builtins.hashFile");
    std::optional<HashAlgorithm> ha = parseHashAlgo(algo);
    if (!ha)
        state.error<EvalError>("unknown hash algorithm '%1%'", algo).atPos(pos).debugThrow();

    auto path = realisePath(state, pos, *args[1]);

    v.mkString(hashString(*ha, path.readFile()).to_string(HashFormat::Base16, false));
}

static RegisterPrimOp primop_hashFile({
    .name = "__hashFile",
    .args = {"type", "p"},
    .doc = R"(
      Return a base-16 representation of the cryptographic hash of the
      file at path *p*. The hash algorithm specified by *type* must be one
      of `"md5"`, `"sha1"`, `"sha256"` or `"sha512"`.
    )",
    .fun = prim_hashFile,
});

static Value * fileTypeToString(EvalState & state, InputAccessor::Type type)
{
    return
        type == InputAccessor::Type::tRegular ? &state.vStringRegular :
        type == InputAccessor::Type::tDirectory ? &state.vStringDirectory :
        type == InputAccessor::Type::tSymlink ? &state.vStringSymlink :
        &state.vStringUnknown;
}

static void prim_readFileType(EvalState & state, const PosIdx pos, Value * * args, Value & v)
{
    auto path = realisePath(state, pos, *args[0], std::nullopt);
    /* Retrieve the directory entry type and stringize it. */
    v = *fileTypeToString(state, path.lstat().type);
}

static RegisterPrimOp primop_readFileType({
    .name = "__readFileType",
    .args = {"p"},
    .doc = R"(
      Determine the directory entry type of a filesystem node, being
      one of "directory", "regular", "symlink", or "unknown".
    )",
    .fun = prim_readFileType,
});

/* Read a directory (without . or ..) */
static void prim_readDir(EvalState & state, const PosIdx pos, Value * * args, Value & v)
{
    auto path = realisePath(state, pos, *args[0]);

    // Retrieve directory entries for all nodes in a directory.
    // This is similar to `getFileType` but is optimized to reduce system calls
    // on many systems.
    auto entries = path.readDirectory();
    auto attrs = state.buildBindings(entries.size());

    // If we hit unknown directory entry types we may need to fallback to
    // using `getFileType` on some systems.
    // In order to reduce system calls we make each lookup lazy by using
    // `builtins.readFileType` application.
    Value * readFileType = nullptr;

    for (auto & [name, type] : entries) {
        if (!type) {
            auto & attr = attrs.alloc(name);
            // Some filesystems or operating systems may not be able to return
            // detailed node info quickly in this case we produce a thunk to
            // query the file type lazily.
            auto epath = state.allocValue();
            epath->mkPath(path / name);
            if (!readFileType)
                readFileType = &state.getBuiltin("readFileType");
            attr.mkApp(readFileType, epath);
        } else {
            // This branch of the conditional is much more likely.
            // Here we just stringize the directory entry type.
            attrs.insert(state.symbols.create(name), fileTypeToString(state, *type));
        }
    }

    v.mkAttrs(attrs);
}

static RegisterPrimOp primop_readDir({
    .name = "__readDir",
    .args = {"path"},
    .doc = R"(
      Return the contents of the directory *path* as a set mapping
      directory entries to the corresponding file type. For instance, if
      directory `A` contains a regular file `B` and another directory
      `C`, then `builtins.readDir ./A` will return the set

      ```nix
      { B = "regular"; C = "directory"; }
      ```

      The possible values for the file type are `"regular"`,
      `"directory"`, `"symlink"` and `"unknown"`.
    )",
    .fun = prim_readDir,
});

/* Extend single element string context with another output. */
static void prim_outputOf(EvalState & state, const PosIdx pos, Value * * args, Value & v)
{
    SingleDerivedPath drvPath = state.coerceToSingleDerivedPath(pos, *args[0], "while evaluating the first argument to builtins.outputOf");

    OutputNameView outputName = state.forceStringNoCtx(*args[1], pos, "while evaluating the second argument to builtins.outputOf");

    state.mkSingleDerivedPathString(
        SingleDerivedPath::Built {
            .drvPath = make_ref<SingleDerivedPath>(drvPath),
            .output = std::string { outputName },
        },
        v);
}

static RegisterPrimOp primop_outputOf({
    .name = "__outputOf",
    .args = {"derivation-reference", "output-name"},
    .doc = R"(
      Return the output path of a derivation, literally or using a placeholder if needed.

      If the derivation has a statically-known output path (i.e. the derivation output is input-addressed, or fixed content-addresed), the output path will just be returned.
      But if the derivation is content-addressed or if the derivation is itself not-statically produced (i.e. is the output of another derivation), a placeholder will be returned instead.

      *`derivation reference`* must be a string that may contain a regular store path to a derivation, or may be a placeholder reference. If the derivation is produced by a derivation, you must explicitly select `drv.outPath`.
      This primop can be chained arbitrarily deeply.
      For instance,

      ```nix
      builtins.outputOf
        (builtins.outputOf myDrv "out")
        "out"
      ```

      will return a placeholder for the output of the output of `myDrv`.

      This primop corresponds to the `^` sigil for derivable paths, e.g. as part of installable syntax on the command line.
    )",
    .fun = prim_outputOf,
    .experimentalFeature = Xp::DynamicDerivations,
});

/*************************************************************
 * Creating files
 *************************************************************/


/* Convert the argument (which can be any Nix expression) to an XML
   representation returned in a string.  Not all Nix expressions can
   be sensibly or completely represented (e.g., functions). */
static void prim_toXML(EvalState & state, const PosIdx pos, Value * * args, Value & v)
{
    std::ostringstream out;
    NixStringContext context;
    printValueAsXML(state, true, false, *args[0], out, context, pos);
    v.mkString(out.str(), context);
}

static RegisterPrimOp primop_toXML({
    .name = "__toXML",
    .args = {"e"},
    .doc = R"(
      Return a string containing an XML representation of *e*. The main
      application for `toXML` is to communicate information with the
      builder in a more structured format than plain environment
      variables.

      Here is an example where this is the case:

      ```nix
      { stdenv, fetchurl, libxslt, jira, uberwiki }:

      stdenv.mkDerivation (rec {
        name = "web-server";

        buildInputs = [ libxslt ];

        builder = builtins.toFile "builder.sh" "
          source $stdenv/setup
          mkdir $out
          echo "$servlets" | xsltproc ${stylesheet} - > $out/server-conf.xml ①
        ";

        stylesheet = builtins.toFile "stylesheet.xsl" ②
         "<?xml version='1.0' encoding='UTF-8'?>
          <xsl:stylesheet xmlns:xsl='http://www.w3.org/1999/XSL/Transform' version='1.0'>
            <xsl:template match='/'>
              <Configure>
                <xsl:for-each select='/expr/list/attrs'>
                  <Call name='addWebApplication'>
                    <Arg><xsl:value-of select=\"attr[@name = 'path']/string/@value\" /></Arg>
                    <Arg><xsl:value-of select=\"attr[@name = 'war']/path/@value\" /></Arg>
                  </Call>
                </xsl:for-each>
              </Configure>
            </xsl:template>
          </xsl:stylesheet>
        ";

        servlets = builtins.toXML [ ③
          { path = "/bugtracker"; war = jira + "/lib/atlassian-jira.war"; }
          { path = "/wiki"; war = uberwiki + "/uberwiki.war"; }
        ];
      })
      ```

      The builder is supposed to generate the configuration file for a
      [Jetty servlet container](http://jetty.mortbay.org/). A servlet
      container contains a number of servlets (`*.war` files) each
      exported under a specific URI prefix. So the servlet configuration
      is a list of sets containing the `path` and `war` of the servlet
      (①). This kind of information is difficult to communicate with the
      normal method of passing information through an environment
      variable, which just concatenates everything together into a
      string (which might just work in this case, but wouldn’t work if
      fields are optional or contain lists themselves). Instead the Nix
      expression is converted to an XML representation with `toXML`,
      which is unambiguous and can easily be processed with the
      appropriate tools. For instance, in the example an XSLT stylesheet
      (at point ②) is applied to it (at point ①) to generate the XML
      configuration file for the Jetty server. The XML representation
      produced at point ③ by `toXML` is as follows:

      ```xml
      <?xml version='1.0' encoding='utf-8'?>
      <expr>
        <list>
          <attrs>
            <attr name="path">
              <string value="/bugtracker" />
            </attr>
            <attr name="war">
              <path value="/nix/store/d1jh9pasa7k2...-jira/lib/atlassian-jira.war" />
            </attr>
          </attrs>
          <attrs>
            <attr name="path">
              <string value="/wiki" />
            </attr>
            <attr name="war">
              <path value="/nix/store/y6423b1yi4sx...-uberwiki/uberwiki.war" />
            </attr>
          </attrs>
        </list>
      </expr>
      ```

      Note that we used the `toFile` built-in to write the builder and
      the stylesheet “inline” in the Nix expression. The path of the
      stylesheet is spliced into the builder using the syntax `xsltproc
      ${stylesheet}`.
    )",
    .fun = prim_toXML,
});

/* Convert the argument (which can be any Nix expression) to a JSON
   string.  Not all Nix expressions can be sensibly or completely
   represented (e.g., functions). */
static void prim_toJSON(EvalState & state, const PosIdx pos, Value * * args, Value & v)
{
    std::ostringstream out;
    NixStringContext context;
    printValueAsJSON(state, true, *args[0], pos, out, context);
    v.mkString(out.str(), context);
}

static RegisterPrimOp primop_toJSON({
    .name = "__toJSON",
    .args = {"e"},
    .doc = R"(
      Return a string containing a JSON representation of *e*. Strings,
      integers, floats, booleans, nulls and lists are mapped to their JSON
      equivalents. Sets (except derivations) are represented as objects.
      Derivations are translated to a JSON string containing the
      derivation’s output path. Paths are copied to the store and
      represented as a JSON string of the resulting store path.
    )",
    .fun = prim_toJSON,
});

/* Parse a JSON string to a value. */
static void prim_fromJSON(EvalState & state, const PosIdx pos, Value * * args, Value & v)
{
    auto s = state.forceStringNoCtx(*args[0], pos, "while evaluating the first argument passed to builtins.fromJSON");
    try {
        parseJSON(state, s, v);
    } catch (JSONParseError &e) {
        e.addTrace(state.positions[pos], "while decoding a JSON string");
        throw;
    }
}

static RegisterPrimOp primop_fromJSON({
    .name = "__fromJSON",
    .args = {"e"},
    .doc = R"(
      Convert a JSON string to a Nix value. For example,

      ```nix
      builtins.fromJSON ''{"x": [1, 2, 3], "y": null}''
      ```

      returns the value `{ x = [ 1 2 3 ]; y = null; }`.
    )",
    .fun = prim_fromJSON,
});

/* Store a string in the Nix store as a source file that can be used
   as an input by derivations. */
static void prim_toFile(EvalState & state, const PosIdx pos, Value * * args, Value & v)
{
    NixStringContext context;
    std::string name(state.forceStringNoCtx(*args[0], pos, "while evaluating the first argument passed to builtins.toFile"));
    std::string contents(state.forceString(*args[1], context, pos, "while evaluating the second argument passed to builtins.toFile"));

    StorePathSet refs;

    for (auto c : context) {
        if (auto p = std::get_if<NixStringContextElem::Opaque>(&c.raw))
            refs.insert(p->path);
        else
            state.error<EvalError>(
                "files created by %1% may not reference derivations, but %2% references %3%",
                "builtins.toFile",
                name,
                c.to_string()
            ).atPos(pos).debugThrow();
    }

    auto storePath = settings.readOnlyMode
        ? state.store->makeFixedOutputPathFromCA(name, TextInfo {
            .hash = hashString(HashAlgorithm::SHA256, contents),
            .references = std::move(refs),
        })
        : ({
            StringSource s { contents };
            state.store->addToStoreFromDump(s, name, FileSerialisationMethod::Flat, TextIngestionMethod {}, HashAlgorithm::SHA256, refs, state.repair);
        });

    /* Note: we don't need to add `context' to the context of the
       result, since `storePath' itself has references to the paths
       used in args[1]. */

    /* Add the output of this to the allowed paths. */
    state.allowAndSetStorePathString(storePath, v);
}

static RegisterPrimOp primop_toFile({
    .name = "__toFile",
    .args = {"name", "s"},
    .doc = R"(
      Store the string *s* in a file in the Nix store and return its
      path.  The file has suffix *name*. This file can be used as an
      input to derivations. One application is to write builders
      “inline”. For instance, the following Nix expression combines the
      Nix expression for GNU Hello and its build script into one file:

      ```nix
      { stdenv, fetchurl, perl }:

      stdenv.mkDerivation {
        name = "hello-2.1.1";

        builder = builtins.toFile "builder.sh" "
          source $stdenv/setup

          PATH=$perl/bin:$PATH

          tar xvfz $src
          cd hello-*
          ./configure --prefix=$out
          make
          make install
        ";

        src = fetchurl {
          url = "http://ftp.nluug.nl/pub/gnu/hello/hello-2.1.1.tar.gz";
          sha256 = "1md7jsfd8pa45z73bz1kszpp01yw6x5ljkjk2hx7wl800any6465";
        };
        inherit perl;
      }
      ```

      It is even possible for one file to refer to another, e.g.,

      ```nix
      builder = let
        configFile = builtins.toFile "foo.conf" "
          # This is some dummy configuration file.
          ...
        ";
      in builtins.toFile "builder.sh" "
        source $stdenv/setup
        ...
        cp ${configFile} $out/etc/foo.conf
      ";
      ```

      Note that `${configFile}` is a
      [string interpolation](@docroot@/language/values.md#type-string), so the result of the
      expression `configFile`
      (i.e., a path like `/nix/store/m7p7jfny445k...-foo.conf`) will be
      spliced into the resulting string.

      It is however *not* allowed to have files mutually referring to each
      other, like so:

      ```nix
      let
        foo = builtins.toFile "foo" "...${bar}...";
        bar = builtins.toFile "bar" "...${foo}...";
      in foo
      ```

      This is not allowed because it would cause a cyclic dependency in
      the computation of the cryptographic hashes for `foo` and `bar`.

      It is also not possible to reference the result of a derivation. If
      you are using Nixpkgs, the `writeTextFile` function is able to do
      that.
    )",
    .fun = prim_toFile,
});

bool EvalState::callPathFilter(
    Value * filterFun,
    const SourcePath & path,
    std::string_view pathArg,
    PosIdx pos)
{
    auto st = path.lstat();

    /* Call the filter function.  The first argument is the path, the
       second is a string indicating the type of the file. */
    Value arg1;
    arg1.mkString(pathArg);

    // assert that type is not "unknown"
    Value * args []{&arg1, fileTypeToString(*this, st.type)};
    Value res;
    callFunction(*filterFun, 2, args, res, pos);

    return forceBool(res, pos, "while evaluating the return value of the path filter function");
}

static void addPath(
    EvalState & state,
    const PosIdx pos,
    std::string_view name,
    SourcePath path,
    Value * filterFun,
    FileIngestionMethod method,
    const std::optional<Hash> expectedHash,
    Value & v,
    const NixStringContext & context)
{
    try {
        StorePathSet refs;

        if (path.accessor == state.rootFS && state.store->isInStore(path.path.abs())) {
            // FIXME: handle CA derivation outputs (where path needs to
            // be rewritten to the actual output).
            auto rewrites = state.realiseContext(context);
            path = {state.rootFS, CanonPath(state.toRealPath(rewriteStrings(path.path.abs(), rewrites), context))};

            try {
                auto [storePath, subPath] = state.store->toStorePath(path.path.abs());
                // FIXME: we should scanForReferences on the path before adding it
                refs = state.store->queryPathInfo(storePath)->references;
                path = {state.rootFS, CanonPath(state.store->toRealPath(storePath) + subPath)};
            } catch (Error &) { // FIXME: should be InvalidPathError
            }
        }

        std::unique_ptr<PathFilter> filter;
        if (filterFun)
            filter = std::make_unique<PathFilter>([&](const Path & p) {
                auto p2 = CanonPath(p);
                return state.callPathFilter(filterFun, {path.accessor, p2}, p2.abs(), pos);
            });

        std::optional<StorePath> expectedStorePath;
        if (expectedHash)
            expectedStorePath = state.store->makeFixedOutputPath(name, FixedOutputInfo {
                .method = method,
                .hash = *expectedHash,
                .references = {},
            });

        if (!expectedHash || !state.store->isValidPath(*expectedStorePath)) {
            auto dstPath = fetchToStore(
                *state.store,
                path.resolveSymlinks(),
                settings.readOnlyMode ? FetchMode::DryRun : FetchMode::Copy,
                name,
                method,
                filter.get(),
                state.repair);
            if (expectedHash && expectedStorePath != dstPath)
                state.error<EvalError>(
                    "store path mismatch in (possibly filtered) path added from '%s'",
                    path
                ).atPos(pos).debugThrow();
            state.allowAndSetStorePathString(dstPath, v);
        } else
            state.allowAndSetStorePathString(*expectedStorePath, v);
    } catch (Error & e) {
        e.addTrace(state.positions[pos], "while adding path '%s'", path);
        throw;
    }
}


static void prim_filterSource(EvalState & state, const PosIdx pos, Value * * args, Value & v)
{
    NixStringContext context;
    auto path = state.coerceToPath(pos, *args[1], context,
        "while evaluating the second argument (the path to filter) passed to 'builtins.filterSource'");
    state.forceFunction(*args[0], pos, "while evaluating the first argument passed to builtins.filterSource");

    addPath(state, pos, path.baseName(), path, args[0], FileIngestionMethod::Recursive, std::nullopt, v, context);
}

static RegisterPrimOp primop_filterSource({
    .name = "__filterSource",
    .args = {"e1", "e2"},
    .doc = R"(
      > **Warning**
      >
      > `filterSource` should not be used to filter store paths. Since
      > `filterSource` uses the name of the input directory while naming
      > the output directory, doing so will produce a directory name in
      > the form of `<hash2>-<hash>-<name>`, where `<hash>-<name>` is
      > the name of the input directory. Since `<hash>` depends on the
      > unfiltered directory, the name of the output directory will
      > indirectly depend on files that are filtered out by the
      > function. This will trigger a rebuild even when a filtered out
      > file is changed. Use `builtins.path` instead, which allows
      > specifying the name of the output directory.

      This function allows you to copy sources into the Nix store while
      filtering certain files. For instance, suppose that you want to use
      the directory `source-dir` as an input to a Nix expression, e.g.

      ```nix
      stdenv.mkDerivation {
        ...
        src = ./source-dir;
      }
      ```

      However, if `source-dir` is a Subversion working copy, then all
      those annoying `.svn` subdirectories will also be copied to the
      store. Worse, the contents of those directories may change a lot,
      causing lots of spurious rebuilds. With `filterSource` you can
      filter out the `.svn` directories:

      ```nix
      src = builtins.filterSource
        (path: type: type != "directory" || baseNameOf path != ".svn")
        ./source-dir;
      ```

      Thus, the first argument *e1* must be a predicate function that is
      called for each regular file, directory or symlink in the source
      tree *e2*. If the function returns `true`, the file is copied to the
      Nix store, otherwise it is omitted. The function is called with two
      arguments. The first is the full path of the file. The second is a
      string that identifies the type of the file, which is either
      `"regular"`, `"directory"`, `"symlink"` or `"unknown"` (for other
      kinds of files such as device nodes or fifos — but note that those
      cannot be copied to the Nix store, so if the predicate returns
      `true` for them, the copy will fail). If you exclude a directory,
      the entire corresponding subtree of *e2* will be excluded.
    )",
    .fun = prim_filterSource,
});

static void prim_path(EvalState & state, const PosIdx pos, Value * * args, Value & v)
{
    std::optional<SourcePath> path;
    std::string name;
    Value * filterFun = nullptr;
    auto method = FileIngestionMethod::Recursive;
    std::optional<Hash> expectedHash;
    NixStringContext context;

    state.forceAttrs(*args[0], pos, "while evaluating the argument passed to 'builtins.path'");

    for (auto & attr : *args[0]->attrs()) {
        auto n = state.symbols[attr.name];
        if (n == "path")
            path.emplace(state.coerceToPath(attr.pos, *attr.value, context, "while evaluating the 'path' attribute passed to 'builtins.path'"));
        else if (attr.name == state.sName)
            name = state.forceStringNoCtx(*attr.value, attr.pos, "while evaluating the `name` attribute passed to builtins.path");
        else if (n == "filter")
            state.forceFunction(*(filterFun = attr.value), attr.pos, "while evaluating the `filter` parameter passed to builtins.path");
        else if (n == "recursive")
            method = FileIngestionMethod { state.forceBool(*attr.value, attr.pos, "while evaluating the `recursive` attribute passed to builtins.path") };
        else if (n == "sha256")
            expectedHash = newHashAllowEmpty(state.forceStringNoCtx(*attr.value, attr.pos, "while evaluating the `sha256` attribute passed to builtins.path"), HashAlgorithm::SHA256);
        else
            state.error<EvalError>(
                "unsupported argument '%1%' to 'addPath'",
                state.symbols[attr.name]
            ).atPos(attr.pos).debugThrow();
    }
    if (!path)
        state.error<EvalError>(
            "missing required 'path' attribute in the first argument to builtins.path"
        ).atPos(pos).debugThrow();
    if (name.empty())
        name = path->baseName();

    addPath(state, pos, name, *path, filterFun, method, expectedHash, v, context);
}

static RegisterPrimOp primop_path({
    .name = "__path",
    .args = {"args"},
    .doc = R"(
      An enrichment of the built-in path type, based on the attributes
      present in *args*. All are optional except `path`:

        - path\
          The underlying path.

        - name\
          The name of the path when added to the store. This can used to
          reference paths that have nix-illegal characters in their names,
          like `@`.

        - filter\
          A function of the type expected by [`builtins.filterSource`](#builtins-filterSource),
          with the same semantics.

        - recursive\
          When `false`, when `path` is added to the store it is with a
          flat hash, rather than a hash of the NAR serialization of the
          file. Thus, `path` must refer to a regular file, not a
          directory. This allows similar behavior to `fetchurl`. Defaults
          to `true`.

        - sha256\
          When provided, this is the expected hash of the file at the
          path. Evaluation will fail if the hash is incorrect, and
          providing a hash allows `builtins.path` to be used even when the
          `pure-eval` nix config option is on.
    )",
    .fun = prim_path,
});


/*************************************************************
 * Sets
 *************************************************************/


/* Return the names of the attributes in a set as a sorted list of
   strings. */
static void prim_attrNames(EvalState & state, const PosIdx pos, Value * * args, Value & v)
{
    state.forceAttrs(*args[0], pos, "while evaluating the argument passed to builtins.attrNames");

    auto list = state.buildList(args[0]->attrs()->size());

    for (const auto & [n, i] : enumerate(*args[0]->attrs()))
        (list[n] = state.allocValue())->mkString(state.symbols[i.name]);

    std::sort(list.begin(), list.end(),
              [](Value * v1, Value * v2) { return strcmp(v1->c_str(), v2->c_str()) < 0; });

    v.mkList(list);
}

static RegisterPrimOp primop_attrNames({
    .name = "__attrNames",
    .args = {"set"},
    .doc = R"(
      Return the names of the attributes in the set *set* in an
      alphabetically sorted list. For instance, `builtins.attrNames { y
      = 1; x = "foo"; }` evaluates to `[ "x" "y" ]`.
    )",
    .fun = prim_attrNames,
});

/* Return the values of the attributes in a set as a list, in the same
   order as attrNames. */
static void prim_attrValues(EvalState & state, const PosIdx pos, Value * * args, Value & v)
{
    state.forceAttrs(*args[0], pos, "while evaluating the argument passed to builtins.attrValues");

    auto list = state.buildList(args[0]->attrs()->size());

    for (const auto & [n, i] : enumerate(*args[0]->attrs()))
        list[n] = (Value *) &i;

    std::sort(list.begin(), list.end(),
        [&](Value * v1, Value * v2) {
            std::string_view s1 = state.symbols[((Attr *) v1)->name],
                s2 = state.symbols[((Attr *) v2)->name];
            return s1 < s2;
        });

    for (auto & v : list)
        v = ((Attr *) v)->value;

    v.mkList(list);
}

static RegisterPrimOp primop_attrValues({
    .name = "__attrValues",
    .args = {"set"},
    .doc = R"(
      Return the values of the attributes in the set *set* in the order
      corresponding to the sorted attribute names.
    )",
    .fun = prim_attrValues,
});

/* Dynamic version of the `.' operator. */
void prim_getAttr(EvalState & state, const PosIdx pos, Value * * args, Value & v)
{
    auto attr = state.forceStringNoCtx(*args[0], pos, "while evaluating the first argument passed to builtins.getAttr");
    state.forceAttrs(*args[1], pos, "while evaluating the second argument passed to builtins.getAttr");
    auto i = getAttr(
        state,
        state.symbols.create(attr),
        args[1]->attrs(),
        "in the attribute set under consideration"
    );
    // !!! add to stack trace?
    if (state.countCalls && i->pos) state.attrSelects[i->pos]++;
    state.forceValue(*i->value, pos);
    v = *i->value;
}

static RegisterPrimOp primop_getAttr({
    .name = "__getAttr",
    .args = {"s", "set"},
    .doc = R"(
      `getAttr` returns the attribute named *s* from *set*. Evaluation
      aborts if the attribute doesn’t exist. This is a dynamic version of
      the `.` operator, since *s* is an expression rather than an
      identifier.
    )",
    .fun = prim_getAttr,
});

/* Return position information of the specified attribute. */
static void prim_unsafeGetAttrPos(EvalState & state, const PosIdx pos, Value * * args, Value & v)
{
    auto attr = state.forceStringNoCtx(*args[0], pos, "while evaluating the first argument passed to builtins.unsafeGetAttrPos");
    state.forceAttrs(*args[1], pos, "while evaluating the second argument passed to builtins.unsafeGetAttrPos");
    auto i = args[1]->attrs()->find(state.symbols.create(attr));
    if (i == args[1]->attrs()->end())
        v.mkNull();
    else
        state.mkPos(v, i->pos);
}

static RegisterPrimOp primop_unsafeGetAttrPos(PrimOp {
    .name = "__unsafeGetAttrPos",
    .arity = 2,
    .fun = prim_unsafeGetAttrPos,
});

// access to exact position information (ie, line and colum numbers) is deferred
// due to the cost associated with calculating that information and how rarely
// it is used in practice. this is achieved by creating thunks to otherwise
// inaccessible primops that are not exposed as __op or under builtins to turn
// the internal PosIdx back into a line and column number, respectively. exposing
// these primops in any way would at best be not useful and at worst create wildly
// indeterministic eval results depending on parse order of files.
//
// in a simpler world this would instead be implemented as another kind of thunk,
// but each type of thunk has an associated runtime cost in the current evaluator.
// as with black holes this cost is too high to justify another thunk type to check
// for in the very hot path that is forceValue.
static struct LazyPosAcessors {
    PrimOp primop_lineOfPos{
        .arity = 1,
        .fun = [] (EvalState & state, PosIdx pos, Value * * args, Value & v) {
            v.mkInt(state.positions[PosIdx(args[0]->integer())].line);
        }
    };
    PrimOp primop_columnOfPos{
        .arity = 1,
        .fun = [] (EvalState & state, PosIdx pos, Value * * args, Value & v) {
            v.mkInt(state.positions[PosIdx(args[0]->integer())].column);
        }
    };

    Value lineOfPos, columnOfPos;

    LazyPosAcessors()
    {
        lineOfPos.mkPrimOp(&primop_lineOfPos);
        columnOfPos.mkPrimOp(&primop_columnOfPos);
    }

    void operator()(EvalState & state, const PosIdx pos, Value & line, Value & column)
    {
        Value * posV = state.allocValue();
        posV->mkInt(pos.id);
        line.mkApp(&lineOfPos, posV);
        column.mkApp(&columnOfPos, posV);
    }
} makeLazyPosAccessors;

void makePositionThunks(EvalState & state, const PosIdx pos, Value & line, Value & column)
{
    makeLazyPosAccessors(state, pos, line, column);
}

/* Dynamic version of the `?' operator. */
static void prim_hasAttr(EvalState & state, const PosIdx pos, Value * * args, Value & v)
{
    auto attr = state.forceStringNoCtx(*args[0], pos, "while evaluating the first argument passed to builtins.hasAttr");
    state.forceAttrs(*args[1], pos, "while evaluating the second argument passed to builtins.hasAttr");
    v.mkBool(args[1]->attrs()->find(state.symbols.create(attr)) != args[1]->attrs()->end());
}

static RegisterPrimOp primop_hasAttr({
    .name = "__hasAttr",
    .args = {"s", "set"},
    .doc = R"(
      `hasAttr` returns `true` if *set* has an attribute named *s*, and
      `false` otherwise. This is a dynamic version of the `?` operator,
      since *s* is an expression rather than an identifier.
    )",
    .fun = prim_hasAttr,
});

/* Determine whether the argument is a set. */
static void prim_isAttrs(EvalState & state, const PosIdx pos, Value * * args, Value & v)
{
    state.forceValue(*args[0], pos);
    v.mkBool(args[0]->type() == nAttrs);
}

static RegisterPrimOp primop_isAttrs({
    .name = "__isAttrs",
    .args = {"e"},
    .doc = R"(
      Return `true` if *e* evaluates to a set, and `false` otherwise.
    )",
    .fun = prim_isAttrs,
});

static void prim_removeAttrs(EvalState & state, const PosIdx pos, Value * * args, Value & v)
{
    state.forceAttrs(*args[0], pos, "while evaluating the first argument passed to builtins.removeAttrs");
    state.forceList(*args[1], pos, "while evaluating the second argument passed to builtins.removeAttrs");

    /* Get the attribute names to be removed.
       We keep them as Attrs instead of Symbols so std::set_difference
       can be used to remove them from attrs[0]. */
    // 64: large enough to fit the attributes of a derivation
    boost::container::small_vector<Attr, 64> names;
    names.reserve(args[1]->listSize());
    for (auto elem : args[1]->listItems()) {
        state.forceStringNoCtx(*elem, pos, "while evaluating the values of the second argument passed to builtins.removeAttrs");
        names.emplace_back(state.symbols.create(elem->string_view()), nullptr);
    }
    std::sort(names.begin(), names.end());

    /* Copy all attributes not in that set.  Note that we don't need
       to sort v.attrs because it's a subset of an already sorted
       vector. */
    auto attrs = state.buildBindings(args[0]->attrs()->size());
    std::set_difference(
        args[0]->attrs()->begin(), args[0]->attrs()->end(),
        names.begin(), names.end(),
        std::back_inserter(attrs));
    v.mkAttrs(attrs.alreadySorted());
}

static RegisterPrimOp primop_removeAttrs({
    .name = "removeAttrs",
    .args = {"set", "list"},
    .doc = R"(
      Remove the attributes listed in *list* from *set*. The attributes
      don’t have to exist in *set*. For instance,

      ```nix
      removeAttrs { x = 1; y = 2; z = 3; } [ "a" "x" "z" ]
      ```

      evaluates to `{ y = 2; }`.
    )",
    .fun = prim_removeAttrs,
});

/* Builds a set from a list specifying (name, value) pairs.  To be
   precise, a list [{name = "name1"; value = value1;} ... {name =
   "nameN"; value = valueN;}] is transformed to {name1 = value1;
   ... nameN = valueN;}.  In case of duplicate occurrences of the same
   name, the first takes precedence. */
static void prim_listToAttrs(EvalState & state, const PosIdx pos, Value * * args, Value & v)
{
    state.forceList(*args[0], pos, "while evaluating the argument passed to builtins.listToAttrs");

    auto attrs = state.buildBindings(args[0]->listSize());

    std::set<Symbol> seen;

    for (auto v2 : args[0]->listItems()) {
        state.forceAttrs(*v2, pos, "while evaluating an element of the list passed to builtins.listToAttrs");

        auto j = getAttr(state, state.sName, v2->attrs(), "in a {name=...; value=...;} pair");

        auto name = state.forceStringNoCtx(*j->value, j->pos, "while evaluating the `name` attribute of an element of the list passed to builtins.listToAttrs");

        auto sym = state.symbols.create(name);
        if (seen.insert(sym).second) {
            auto j2 = getAttr(state, state.sValue, v2->attrs(), "in a {name=...; value=...;} pair");
            attrs.insert(sym, j2->value, j2->pos);
        }
    }

    v.mkAttrs(attrs);
}

static RegisterPrimOp primop_listToAttrs({
    .name = "__listToAttrs",
    .args = {"e"},
    .doc = R"(
      Construct a set from a list specifying the names and values of each
      attribute. Each element of the list should be a set consisting of a
      string-valued attribute `name` specifying the name of the attribute,
      and an attribute `value` specifying its value.

      In case of duplicate occurrences of the same name, the first
      takes precedence.

      Example:

      ```nix
      builtins.listToAttrs
        [ { name = "foo"; value = 123; }
          { name = "bar"; value = 456; }
          { name = "bar"; value = 420; }
        ]
      ```

      evaluates to

      ```nix
      { foo = 123; bar = 456; }
      ```
    )",
    .fun = prim_listToAttrs,
});

static void prim_intersectAttrs(EvalState & state, const PosIdx pos, Value * * args, Value & v)
{
    state.forceAttrs(*args[0], pos, "while evaluating the first argument passed to builtins.intersectAttrs");
    state.forceAttrs(*args[1], pos, "while evaluating the second argument passed to builtins.intersectAttrs");

    auto & left = *args[0]->attrs();
    auto & right = *args[1]->attrs();

    auto attrs = state.buildBindings(std::min(left.size(), right.size()));

    // The current implementation has good asymptotic complexity and is reasonably
    // simple. Further optimization may be possible, but does not seem productive,
    // considering the state of eval performance in 2022.
    //
    // I have looked for reusable and/or standard solutions and these are my
    // findings:
    //
    // STL
    // ===
    // std::set_intersection is not suitable, as it only performs a simultaneous
    // linear scan; not taking advantage of random access. This is O(n + m), so
    // linear in the largest set, which is not acceptable for callPackage in Nixpkgs.
    //
    // Simultaneous scan, with alternating simple binary search
    // ===
    // One alternative algorithm scans the attrsets simultaneously, jumping
    // forward using `lower_bound` in case of inequality. This should perform
    // well on very similar sets, having a local and predictable access pattern.
    // On dissimilar sets, it seems to need more comparisons than the current
    // algorithm, as few consecutive attrs match. `lower_bound` could take
    // advantage of the decreasing remaining search space, but this causes
    // the medians to move, which can mean that they don't stay in the cache
    // like they would with the current naive `find`.
    //
    // Double binary search
    // ===
    // The optimal algorithm may be "Double binary search", which doesn't
    // scan at all, but rather divides both sets simultaneously.
    // See "Fast Intersection Algorithms for Sorted Sequences" by Baeza-Yates et al.
    // https://cs.uwaterloo.ca/~ajsaling/papers/intersection_alg_app10.pdf
    // The only downsides I can think of are not having a linear access pattern
    // for similar sets, and having to maintain a more intricate algorithm.
    //
    // Adaptive
    // ===
    // Finally one could run try a simultaneous scan, count misses and fall back
    // to double binary search when the counter hit some threshold and/or ratio.

    if (left.size() < right.size()) {
        for (auto & l : left) {
            auto r = right.find(l.name);
            if (r != right.end())
                attrs.insert(*r);
        }
    }
    else {
        for (auto & r : right) {
            auto l = left.find(r.name);
            if (l != left.end())
                attrs.insert(r);
        }
    }

    v.mkAttrs(attrs.alreadySorted());
}

static RegisterPrimOp primop_intersectAttrs({
    .name = "__intersectAttrs",
    .args = {"e1", "e2"},
    .doc = R"(
      Return a set consisting of the attributes in the set *e2* which have the
      same name as some attribute in *e1*.

      Performs in O(*n* log *m*) where *n* is the size of the smaller set and *m* the larger set's size.
    )",
    .fun = prim_intersectAttrs,
});

static void prim_catAttrs(EvalState & state, const PosIdx pos, Value * * args, Value & v)
{
    auto attrName = state.symbols.create(state.forceStringNoCtx(*args[0], pos, "while evaluating the first argument passed to builtins.catAttrs"));
    state.forceList(*args[1], pos, "while evaluating the second argument passed to builtins.catAttrs");

    SmallValueVector<nonRecursiveStackReservation> res(args[1]->listSize());
    size_t found = 0;

    for (auto v2 : args[1]->listItems()) {
        state.forceAttrs(*v2, pos, "while evaluating an element in the list passed as second argument to builtins.catAttrs");
        if (auto i = v2->attrs()->get(attrName))
            res[found++] = i->value;
    }

    auto list = state.buildList(found);
    for (unsigned int n = 0; n < found; ++n)
        list[n] = res[n];
    v.mkList(list);
}

static RegisterPrimOp primop_catAttrs({
    .name = "__catAttrs",
    .args = {"attr", "list"},
    .doc = R"(
      Collect each attribute named *attr* from a list of attribute
      sets.  Attrsets that don't contain the named attribute are
      ignored. For example,

      ```nix
      builtins.catAttrs "a" [{a = 1;} {b = 0;} {a = 2;}]
      ```

      evaluates to `[1 2]`.
    )",
    .fun = prim_catAttrs,
});

static void prim_functionArgs(EvalState & state, const PosIdx pos, Value * * args, Value & v)
{
    state.forceValue(*args[0], pos);
    if (args[0]->isPrimOpApp() || args[0]->isPrimOp()) {
        v.mkAttrs(&state.emptyBindings);
        return;
    }
    if (!args[0]->isLambda())
        state.error<TypeError>("'functionArgs' requires a function").atPos(pos).debugThrow();

    if (!args[0]->payload.lambda.fun->hasFormals()) {
        v.mkAttrs(&state.emptyBindings);
        return;
    }

    auto attrs = state.buildBindings(args[0]->payload.lambda.fun->formals->formals.size());
    for (auto & i : args[0]->payload.lambda.fun->formals->formals)
        attrs.insert(i.name, state.getBool(i.def), i.pos);
    v.mkAttrs(attrs);
}

static RegisterPrimOp primop_functionArgs({
    .name = "__functionArgs",
    .args = {"f"},
    .doc = R"(
      Return a set containing the names of the formal arguments expected
      by the function *f*. The value of each attribute is a Boolean
      denoting whether the corresponding argument has a default value. For
      instance, `functionArgs ({ x, y ? 123}: ...) = { x = false; y =
      true; }`.

      "Formal argument" here refers to the attributes pattern-matched by
      the function. Plain lambdas are not included, e.g. `functionArgs (x:
      ...) = { }`.
    )",
    .fun = prim_functionArgs,
});

/*  */
static void prim_mapAttrs(EvalState & state, const PosIdx pos, Value * * args, Value & v)
{
    state.forceAttrs(*args[1], pos, "while evaluating the second argument passed to builtins.mapAttrs");

    auto attrs = state.buildBindings(args[1]->attrs()->size());

    for (auto & i : *args[1]->attrs()) {
        Value * vName = state.allocValue();
        Value * vFun2 = state.allocValue();
        vName->mkString(state.symbols[i.name]);
        vFun2->mkApp(args[0], vName);
        attrs.alloc(i.name).mkApp(vFun2, i.value);
    }

    v.mkAttrs(attrs.alreadySorted());
}

static RegisterPrimOp primop_mapAttrs({
    .name = "__mapAttrs",
    .args = {"f", "attrset"},
    .doc = R"(
      Apply function *f* to every element of *attrset*. For example,

      ```nix
      builtins.mapAttrs (name: value: value * 10) { a = 1; b = 2; }
      ```

      evaluates to `{ a = 10; b = 20; }`.
    )",
    .fun = prim_mapAttrs,
});

static void prim_zipAttrsWith(EvalState & state, const PosIdx pos, Value * * args, Value & v)
{
    // we will first count how many values are present for each given key.
    // we then allocate a single attrset and pre-populate it with lists of
    // appropriate sizes, stash the pointers to the list elements of each,
    // and populate the lists. after that we replace the list in the every
    // attribute with the merge function application. this way we need not
    // use (slightly slower) temporary storage the GC does not know about.

    struct Item
    {
        size_t size = 0;
        size_t pos = 0;
        std::optional<ListBuilder> list;
    };

    std::map<Symbol, Item> attrsSeen;

    state.forceFunction(*args[0], pos, "while evaluating the first argument passed to builtins.zipAttrsWith");
    state.forceList(*args[1], pos, "while evaluating the second argument passed to builtins.zipAttrsWith");
    const auto listItems = args[1]->listItems();

    for (auto & vElem : listItems) {
        state.forceAttrs(*vElem, noPos, "while evaluating a value of the list passed as second argument to builtins.zipAttrsWith");
        for (auto & attr : *vElem->attrs())
            attrsSeen.try_emplace(attr.name).first->second.size++;
    }

    for (auto & [sym, elem] : attrsSeen)
        elem.list.emplace(state.buildList(elem.size));

    for (auto & vElem : listItems) {
        for (auto & attr : *vElem->attrs()) {
            auto & item = attrsSeen.at(attr.name);
            (*item.list)[item.pos++] = attr.value;
        }
    }

    auto attrs = state.buildBindings(attrsSeen.size());

    for (auto & [sym, elem] : attrsSeen) {
        auto name = state.allocValue();
        name->mkString(state.symbols[sym]);
        auto call1 = state.allocValue();
        call1->mkApp(args[0], name);
        auto call2 = state.allocValue();
        auto arg = state.allocValue();
        arg->mkList(*elem.list);
        call2->mkApp(call1, arg);
        attrs.insert(sym, call2);
    }

    v.mkAttrs(attrs.alreadySorted());
}

static RegisterPrimOp primop_zipAttrsWith({
    .name = "__zipAttrsWith",
    .args = {"f", "list"},
    .doc = R"(
      Transpose a list of attribute sets into an attribute set of lists,
      then apply `mapAttrs`.

      `f` receives two arguments: the attribute name and a non-empty
      list of all values encountered for that attribute name.

      The result is an attribute set where the attribute names are the
      union of the attribute names in each element of `list`. The attribute
      values are the return values of `f`.

      ```nix
      builtins.zipAttrsWith
        (name: values: { inherit name values; })
        [ { a = "x"; } { a = "y"; b = "z"; } ]
      ```

      evaluates to

      ```
      {
        a = { name = "a"; values = [ "x" "y" ]; };
        b = { name = "b"; values = [ "z" ]; };
      }
      ```
    )",
    .fun = prim_zipAttrsWith,
});


/*************************************************************
 * Lists
 *************************************************************/


/* Determine whether the argument is a list. */
static void prim_isList(EvalState & state, const PosIdx pos, Value * * args, Value & v)
{
    state.forceValue(*args[0], pos);
    v.mkBool(args[0]->type() == nList);
}

static RegisterPrimOp primop_isList({
    .name = "__isList",
    .args = {"e"},
    .doc = R"(
      Return `true` if *e* evaluates to a list, and `false` otherwise.
    )",
    .fun = prim_isList,
});

static void elemAt(EvalState & state, const PosIdx pos, Value & list, int n, Value & v)
{
    state.forceList(list, pos, "while evaluating the first argument passed to builtins.elemAt");
    if (n < 0 || (unsigned int) n >= list.listSize())
        state.error<EvalError>(
            "list index %1% is out of bounds",
            n
        ).atPos(pos).debugThrow();
    state.forceValue(*list.listElems()[n], pos);
    v = *list.listElems()[n];
}

/* Return the n-1'th element of a list. */
static void prim_elemAt(EvalState & state, const PosIdx pos, Value * * args, Value & v)
{
    elemAt(state, pos, *args[0], state.forceInt(*args[1], pos, "while evaluating the second argument passed to builtins.elemAt"), v);
}

static RegisterPrimOp primop_elemAt({
    .name = "__elemAt",
    .args = {"xs", "n"},
    .doc = R"(
      Return element *n* from the list *xs*. Elements are counted starting
      from 0. A fatal error occurs if the index is out of bounds.
    )",
    .fun = prim_elemAt,
});

/* Return the first element of a list. */
static void prim_head(EvalState & state, const PosIdx pos, Value * * args, Value & v)
{
    elemAt(state, pos, *args[0], 0, v);
}

static RegisterPrimOp primop_head({
    .name = "__head",
    .args = {"list"},
    .doc = R"(
      Return the first element of a list; abort evaluation if the argument
      isn’t a list or is an empty list. You can test whether a list is
      empty by comparing it with `[]`.
    )",
    .fun = prim_head,
});

/* Return a list consisting of everything but the first element of
   a list.  Warning: this function takes O(n) time, so you probably
   don't want to use it!  */
static void prim_tail(EvalState & state, const PosIdx pos, Value * * args, Value & v)
{
    state.forceList(*args[0], pos, "while evaluating the first argument passed to builtins.tail");
    if (args[0]->listSize() == 0)
        state.error<EvalError>("'tail' called on an empty list").atPos(pos).debugThrow();

    auto list = state.buildList(args[0]->listSize() - 1);
    for (const auto & [n, v] : enumerate(list))
        v = args[0]->listElems()[n + 1];
    v.mkList(list);
}

static RegisterPrimOp primop_tail({
    .name = "__tail",
    .args = {"list"},
    .doc = R"(
      Return the list without its first item; abort evaluation if
      the argument isn’t a list or is an empty list.

      > **Warning**
      >
      > This function should generally be avoided since it's inefficient:
      > unlike Haskell's `tail`, it takes O(n) time, so recursing over a
      > list by repeatedly calling `tail` takes O(n^2) time.
    )",
    .fun = prim_tail,
});

/* Apply a function to every element of a list. */
static void prim_map(EvalState & state, const PosIdx pos, Value * * args, Value & v)
{
    state.forceList(*args[1], pos, "while evaluating the second argument passed to builtins.map");

    if (args[1]->listSize() == 0) {
        v = *args[1];
        return;
    }

    state.forceFunction(*args[0], pos, "while evaluating the first argument passed to builtins.map");

    auto list = state.buildList(args[1]->listSize());
    for (const auto & [n, v] : enumerate(list))
        (v = state.allocValue())->mkApp(
            args[0], args[1]->listElems()[n]);
    v.mkList(list);
}

static RegisterPrimOp primop_map({
    .name = "map",
    .args = {"f", "list"},
    .doc = R"(
      Apply the function *f* to each element in the list *list*. For
      example,

      ```nix
      map (x: "foo" + x) [ "bar" "bla" "abc" ]
      ```

      evaluates to `[ "foobar" "foobla" "fooabc" ]`.
    )",
    .fun = prim_map,
});

/* Filter a list using a predicate; that is, return a list containing
   every element from the list for which the predicate function
   returns true. */
static void prim_filter(EvalState & state, const PosIdx pos, Value * * args, Value & v)
{
    state.forceList(*args[1], pos, "while evaluating the second argument passed to builtins.filter");

    if (args[1]->listSize() == 0) {
        v = *args[1];
        return;
    }

    state.forceFunction(*args[0], pos, "while evaluating the first argument passed to builtins.filter");

    SmallValueVector<nonRecursiveStackReservation> vs(args[1]->listSize());
    size_t k = 0;

    bool same = true;
    for (unsigned int n = 0; n < args[1]->listSize(); ++n) {
        Value res;
        state.callFunction(*args[0], *args[1]->listElems()[n], res, noPos);
        if (state.forceBool(res, pos, "while evaluating the return value of the filtering function passed to builtins.filter"))
            vs[k++] = args[1]->listElems()[n];
        else
            same = false;
    }

    if (same)
        v = *args[1];
    else {
        auto list = state.buildList(k);
        for (const auto & [n, v] : enumerate(list)) v = vs[n];
        v.mkList(list);
    }
}

static RegisterPrimOp primop_filter({
    .name = "__filter",
    .args = {"f", "list"},
    .doc = R"(
      Return a list consisting of the elements of *list* for which the
      function *f* returns `true`.
    )",
    .fun = prim_filter,
});

/* Return true if a list contains a given element. */
static void prim_elem(EvalState & state, const PosIdx pos, Value * * args, Value & v)
{
    bool res = false;
    state.forceList(*args[1], pos, "while evaluating the second argument passed to builtins.elem");
    for (auto elem : args[1]->listItems())
        if (state.eqValues(*args[0], *elem, pos, "while searching for the presence of the given element in the list")) {
            res = true;
            break;
        }
    v.mkBool(res);
}

static RegisterPrimOp primop_elem({
    .name = "__elem",
    .args = {"x", "xs"},
    .doc = R"(
      Return `true` if a value equal to *x* occurs in the list *xs*, and
      `false` otherwise.
    )",
    .fun = prim_elem,
});

/* Concatenate a list of lists. */
static void prim_concatLists(EvalState & state, const PosIdx pos, Value * * args, Value & v)
{
    state.forceList(*args[0], pos, "while evaluating the first argument passed to builtins.concatLists");
    state.concatLists(v, args[0]->listSize(), args[0]->listElems(), pos, "while evaluating a value of the list passed to builtins.concatLists");
}

static RegisterPrimOp primop_concatLists({
    .name = "__concatLists",
    .args = {"lists"},
    .doc = R"(
      Concatenate a list of lists into a single list.
    )",
    .fun = prim_concatLists,
});

/* Return the length of a list.  This is an O(1) time operation. */
static void prim_length(EvalState & state, const PosIdx pos, Value * * args, Value & v)
{
    state.forceList(*args[0], pos, "while evaluating the first argument passed to builtins.length");
    v.mkInt(args[0]->listSize());
}

static RegisterPrimOp primop_length({
    .name = "__length",
    .args = {"e"},
    .doc = R"(
      Return the length of the list *e*.
    )",
    .fun = prim_length,
});

/* Reduce a list by applying a binary operator, from left to
   right. The operator is applied strictly. */
static void prim_foldlStrict(EvalState & state, const PosIdx pos, Value * * args, Value & v)
{
    state.forceFunction(*args[0], pos, "while evaluating the first argument passed to builtins.foldlStrict");
    state.forceList(*args[2], pos, "while evaluating the third argument passed to builtins.foldlStrict");

    if (args[2]->listSize()) {
        Value * vCur = args[1];

        for (auto [n, elem] : enumerate(args[2]->listItems())) {
            Value * vs []{vCur, elem};
            vCur = n == args[2]->listSize() - 1 ? &v : state.allocValue();
            state.callFunction(*args[0], 2, vs, *vCur, pos);
        }
        state.forceValue(v, pos);
    } else {
        state.forceValue(*args[1], pos);
        v = *args[1];
    }
}

static RegisterPrimOp primop_foldlStrict({
    .name = "__foldl'",
    .args = {"op", "nul", "list"},
    .doc = R"(
      Reduce a list by applying a binary operator, from left to right,
      e.g. `foldl' op nul [x0 x1 x2 ...] = op (op (op nul x0) x1) x2)
      ...`.

      For example, `foldl' (acc: elem: acc + elem) 0 [1 2 3]` evaluates
      to `6` and `foldl' (acc: elem: { "${elem}" = elem; } // acc) {}
      ["a" "b"]` evaluates to `{ a = "a"; b = "b"; }`.

      The first argument of `op` is the accumulator whereas the second
      argument is the current element being processed. The return value
      of each application of `op` is evaluated immediately, even for
      intermediate values.
    )",
    .fun = prim_foldlStrict,
});

static void anyOrAll(bool any, EvalState & state, const PosIdx pos, Value * * args, Value & v)
{
    state.forceFunction(*args[0], pos, std::string("while evaluating the first argument passed to builtins.") + (any ? "any" : "all"));
    state.forceList(*args[1], pos, std::string("while evaluating the second argument passed to builtins.") + (any ? "any" : "all"));

    std::string_view errorCtx = any
        ? "while evaluating the return value of the function passed to builtins.any"
        : "while evaluating the return value of the function passed to builtins.all";

    Value vTmp;
    for (auto elem : args[1]->listItems()) {
        state.callFunction(*args[0], *elem, vTmp, pos);
        bool res = state.forceBool(vTmp, pos, errorCtx);
        if (res == any) {
            v.mkBool(any);
            return;
        }
    }

    v.mkBool(!any);
}


static void prim_any(EvalState & state, const PosIdx pos, Value * * args, Value & v)
{
    anyOrAll(true, state, pos, args, v);
}

static RegisterPrimOp primop_any({
    .name = "__any",
    .args = {"pred", "list"},
    .doc = R"(
      Return `true` if the function *pred* returns `true` for at least one
      element of *list*, and `false` otherwise.
    )",
    .fun = prim_any,
});

static void prim_all(EvalState & state, const PosIdx pos, Value * * args, Value & v)
{
    anyOrAll(false, state, pos, args, v);
}

static RegisterPrimOp primop_all({
    .name = "__all",
    .args = {"pred", "list"},
    .doc = R"(
      Return `true` if the function *pred* returns `true` for all elements
      of *list*, and `false` otherwise.
    )",
    .fun = prim_all,
});

static void prim_genList(EvalState & state, const PosIdx pos, Value * * args, Value & v)
{
    auto len = state.forceInt(*args[1], pos, "while evaluating the second argument passed to builtins.genList");

    if (len < 0)
        state.error<EvalError>("cannot create list of size %1%", len).atPos(pos).debugThrow();

    // More strict than striclty (!) necessary, but acceptable
    // as evaluating map without accessing any values makes little sense.
    state.forceFunction(*args[0], noPos, "while evaluating the first argument passed to builtins.genList");

    auto list = state.buildList(len);
    for (const auto & [n, v] : enumerate(list)) {
        auto arg = state.allocValue();
        arg->mkInt(n);
        (v = state.allocValue())->mkApp(args[0], arg);
    }
    v.mkList(list);
}

static RegisterPrimOp primop_genList({
    .name = "__genList",
    .args = {"generator", "length"},
    .doc = R"(
      Generate list of size *length*, with each element *i* equal to the
      value returned by *generator* `i`. For example,

      ```nix
      builtins.genList (x: x * x) 5
      ```

      returns the list `[ 0 1 4 9 16 ]`.
    )",
    .fun = prim_genList,
});

static void prim_lessThan(EvalState & state, const PosIdx pos, Value * * args, Value & v);


static void prim_sort(EvalState & state, const PosIdx pos, Value * * args, Value & v)
{
    state.forceList(*args[1], pos, "while evaluating the second argument passed to builtins.sort");

    auto len = args[1]->listSize();
    if (len == 0) {
        v = *args[1];
        return;
    }

    state.forceFunction(*args[0], pos, "while evaluating the first argument passed to builtins.sort");

    auto list = state.buildList(len);
    for (const auto & [n, v] : enumerate(list))
        state.forceValue(*(v = args[1]->listElems()[n]), pos);

    auto comparator = [&](Value * a, Value * b) {
        /* Optimization: if the comparator is lessThan, bypass
           callFunction. */
        /* TODO: (layus) this is absurd. An optimisation like this
           should be outside the lambda creation */
<<<<<<< HEAD
        if (args[0]->isPrimOp() && args[0]->primOp()->fun == prim_lessThan)
            return CompareValues(state, noPos, "while evaluating the ordering function passed to builtins.sort")(a, b);
=======
        if (args[0]->isPrimOp()) {
            auto ptr = args[0]->primOp->fun.target<decltype(&prim_lessThan)>();
            if (ptr && *ptr == prim_lessThan)
                return CompareValues(state, noPos, "while evaluating the ordering function passed to builtins.sort")(a, b);
        }
>>>>>>> d53ad516

        Value * vs[] = {a, b};
        Value vBool;
        state.callFunction(*args[0], 2, vs, vBool, noPos);
        return state.forceBool(vBool, pos, "while evaluating the return value of the sorting function passed to builtins.sort");
    };

    /* FIXME: std::sort can segfault if the comparator is not a strict
       weak ordering. What to do? std::stable_sort() seems more
       resilient, but no guarantees... */
    std::stable_sort(list.begin(), list.end(), comparator);

    v.mkList(list);
}

static RegisterPrimOp primop_sort({
    .name = "__sort",
    .args = {"comparator", "list"},
    .doc = R"(
      Return *list* in sorted order. It repeatedly calls the function
      *comparator* with two elements. The comparator should return `true`
      if the first element is less than the second, and `false` otherwise.
      For example,

      ```nix
      builtins.sort builtins.lessThan [ 483 249 526 147 42 77 ]
      ```

      produces the list `[ 42 77 147 249 483 526 ]`.

      This is a stable sort: it preserves the relative order of elements
      deemed equal by the comparator.
    )",
    .fun = prim_sort,
});

static void prim_partition(EvalState & state, const PosIdx pos, Value * * args, Value & v)
{
    state.forceFunction(*args[0], pos, "while evaluating the first argument passed to builtins.partition");
    state.forceList(*args[1], pos, "while evaluating the second argument passed to builtins.partition");

    auto len = args[1]->listSize();

    ValueVector right, wrong;

    for (unsigned int n = 0; n < len; ++n) {
        auto vElem = args[1]->listElems()[n];
        state.forceValue(*vElem, pos);
        Value res;
        state.callFunction(*args[0], *vElem, res, pos);
        if (state.forceBool(res, pos, "while evaluating the return value of the partition function passed to builtins.partition"))
            right.push_back(vElem);
        else
            wrong.push_back(vElem);
    }

    auto attrs = state.buildBindings(2);

    auto rsize = right.size();
    auto rlist = state.buildList(rsize);
    if (rsize)
        memcpy(rlist.elems, right.data(), sizeof(Value *) * rsize);
    attrs.alloc(state.sRight).mkList(rlist);

    auto wsize = wrong.size();
    auto wlist = state.buildList(wsize);
    if (wsize)
        memcpy(wlist.elems, wrong.data(), sizeof(Value *) * wsize);
    attrs.alloc(state.sWrong).mkList(wlist);

    v.mkAttrs(attrs);
}

static RegisterPrimOp primop_partition({
    .name = "__partition",
    .args = {"pred", "list"},
    .doc = R"(
      Given a predicate function *pred*, this function returns an
      attrset containing a list named `right`, containing the elements
      in *list* for which *pred* returned `true`, and a list named
      `wrong`, containing the elements for which it returned
      `false`. For example,

      ```nix
      builtins.partition (x: x > 10) [1 23 9 3 42]
      ```

      evaluates to

      ```nix
      { right = [ 23 42 ]; wrong = [ 1 9 3 ]; }
      ```
    )",
    .fun = prim_partition,
});

static void prim_groupBy(EvalState & state, const PosIdx pos, Value * * args, Value & v)
{
    state.forceFunction(*args[0], pos, "while evaluating the first argument passed to builtins.groupBy");
    state.forceList(*args[1], pos, "while evaluating the second argument passed to builtins.groupBy");

    ValueVectorMap attrs;

    for (auto vElem : args[1]->listItems()) {
        Value res;
        state.callFunction(*args[0], *vElem, res, pos);
        auto name = state.forceStringNoCtx(res, pos, "while evaluating the return value of the grouping function passed to builtins.groupBy");
        auto sym = state.symbols.create(name);
        auto vector = attrs.try_emplace(sym, ValueVector()).first;
        vector->second.push_back(vElem);
    }

    auto attrs2 = state.buildBindings(attrs.size());

    for (auto & i : attrs) {
        auto size = i.second.size();
        auto list = state.buildList(size);
        memcpy(list.elems, i.second.data(), sizeof(Value *) * size);
        attrs2.alloc(i.first).mkList(list);
    }

    v.mkAttrs(attrs2.alreadySorted());
}

static RegisterPrimOp primop_groupBy({
    .name = "__groupBy",
    .args = {"f", "list"},
    .doc = R"(
      Groups elements of *list* together by the string returned from the
      function *f* called on each element. It returns an attribute set
      where each attribute value contains the elements of *list* that are
      mapped to the same corresponding attribute name returned by *f*.

      For example,

      ```nix
      builtins.groupBy (builtins.substring 0 1) ["foo" "bar" "baz"]
      ```

      evaluates to

      ```nix
      { b = [ "bar" "baz" ]; f = [ "foo" ]; }
      ```
    )",
    .fun = prim_groupBy,
});

static void prim_concatMap(EvalState & state, const PosIdx pos, Value * * args, Value & v)
{
    state.forceFunction(*args[0], pos, "while evaluating the first argument passed to builtins.concatMap");
    state.forceList(*args[1], pos, "while evaluating the second argument passed to builtins.concatMap");
    auto nrLists = args[1]->listSize();

    // List of returned lists before concatenation. References to these Values must NOT be persisted.
    SmallTemporaryValueVector<conservativeStackReservation> lists(nrLists);
    size_t len = 0;

    for (unsigned int n = 0; n < nrLists; ++n) {
        Value * vElem = args[1]->listElems()[n];
        state.callFunction(*args[0], *vElem, lists[n], pos);
        state.forceList(lists[n], lists[n].determinePos(args[0]->determinePos(pos)), "while evaluating the return value of the function passed to builtins.concatMap");
        len += lists[n].listSize();
    }

    auto list = state.buildList(len);
    auto out = list.elems;
    for (unsigned int n = 0, pos = 0; n < nrLists; ++n) {
        auto l = lists[n].listSize();
        if (l)
            memcpy(out + pos, lists[n].listElems(), l * sizeof(Value *));
        pos += l;
    }
    v.mkList(list);
}

static RegisterPrimOp primop_concatMap({
    .name = "__concatMap",
    .args = {"f", "list"},
    .doc = R"(
      This function is equivalent to `builtins.concatLists (map f list)`
      but is more efficient.
    )",
    .fun = prim_concatMap,
});


/*************************************************************
 * Integer arithmetic
 *************************************************************/


static void prim_add(EvalState & state, const PosIdx pos, Value * * args, Value & v)
{
    state.forceValue(*args[0], pos);
    state.forceValue(*args[1], pos);
    if (args[0]->type() == nFloat || args[1]->type() == nFloat)
        v.mkFloat(state.forceFloat(*args[0], pos, "while evaluating the first argument of the addition")
                + state.forceFloat(*args[1], pos, "while evaluating the second argument of the addition"));
    else
        v.mkInt(  state.forceInt(*args[0], pos, "while evaluating the first argument of the addition")
                + state.forceInt(*args[1], pos, "while evaluating the second argument of the addition"));
}

static RegisterPrimOp primop_add({
    .name = "__add",
    .args = {"e1", "e2"},
    .doc = R"(
      Return the sum of the numbers *e1* and *e2*.
    )",
    .fun = prim_add,
});

static void prim_sub(EvalState & state, const PosIdx pos, Value * * args, Value & v)
{
    state.forceValue(*args[0], pos);
    state.forceValue(*args[1], pos);
    if (args[0]->type() == nFloat || args[1]->type() == nFloat)
        v.mkFloat(state.forceFloat(*args[0], pos, "while evaluating the first argument of the subtraction")
                - state.forceFloat(*args[1], pos, "while evaluating the second argument of the subtraction"));
    else
        v.mkInt(  state.forceInt(*args[0], pos, "while evaluating the first argument of the subtraction")
                - state.forceInt(*args[1], pos, "while evaluating the second argument of the subtraction"));
}

static RegisterPrimOp primop_sub({
    .name = "__sub",
    .args = {"e1", "e2"},
    .doc = R"(
      Return the difference between the numbers *e1* and *e2*.
    )",
    .fun = prim_sub,
});

static void prim_mul(EvalState & state, const PosIdx pos, Value * * args, Value & v)
{
    state.forceValue(*args[0], pos);
    state.forceValue(*args[1], pos);
    if (args[0]->type() == nFloat || args[1]->type() == nFloat)
        v.mkFloat(state.forceFloat(*args[0], pos, "while evaluating the first of the multiplication")
                * state.forceFloat(*args[1], pos, "while evaluating the second argument of the multiplication"));
    else
        v.mkInt(  state.forceInt(*args[0], pos, "while evaluating the first argument of the multiplication")
                * state.forceInt(*args[1], pos, "while evaluating the second argument of the multiplication"));
}

static RegisterPrimOp primop_mul({
    .name = "__mul",
    .args = {"e1", "e2"},
    .doc = R"(
      Return the product of the numbers *e1* and *e2*.
    )",
    .fun = prim_mul,
});

static void prim_div(EvalState & state, const PosIdx pos, Value * * args, Value & v)
{
    state.forceValue(*args[0], pos);
    state.forceValue(*args[1], pos);

    NixFloat f2 = state.forceFloat(*args[1], pos, "while evaluating the second operand of the division");
    if (f2 == 0)
        state.error<EvalError>("division by zero").atPos(pos).debugThrow();

    if (args[0]->type() == nFloat || args[1]->type() == nFloat) {
        v.mkFloat(state.forceFloat(*args[0], pos, "while evaluating the first operand of the division") / f2);
    } else {
        NixInt i1 = state.forceInt(*args[0], pos, "while evaluating the first operand of the division");
        NixInt i2 = state.forceInt(*args[1], pos, "while evaluating the second operand of the division");
        /* Avoid division overflow as it might raise SIGFPE. */
        if (i1 == std::numeric_limits<NixInt>::min() && i2 == -1)
            state.error<EvalError>("overflow in integer division").atPos(pos).debugThrow();

        v.mkInt(i1 / i2);
    }
}

static RegisterPrimOp primop_div({
    .name = "__div",
    .args = {"e1", "e2"},
    .doc = R"(
      Return the quotient of the numbers *e1* and *e2*.
    )",
    .fun = prim_div,
});

static void prim_bitAnd(EvalState & state, const PosIdx pos, Value * * args, Value & v)
{
    v.mkInt(state.forceInt(*args[0], pos, "while evaluating the first argument passed to builtins.bitAnd")
            & state.forceInt(*args[1], pos, "while evaluating the second argument passed to builtins.bitAnd"));
}

static RegisterPrimOp primop_bitAnd({
    .name = "__bitAnd",
    .args = {"e1", "e2"},
    .doc = R"(
      Return the bitwise AND of the integers *e1* and *e2*.
    )",
    .fun = prim_bitAnd,
});

static void prim_bitOr(EvalState & state, const PosIdx pos, Value * * args, Value & v)
{
    v.mkInt(state.forceInt(*args[0], pos, "while evaluating the first argument passed to builtins.bitOr")
            | state.forceInt(*args[1], pos, "while evaluating the second argument passed to builtins.bitOr"));
}

static RegisterPrimOp primop_bitOr({
    .name = "__bitOr",
    .args = {"e1", "e2"},
    .doc = R"(
      Return the bitwise OR of the integers *e1* and *e2*.
    )",
    .fun = prim_bitOr,
});

static void prim_bitXor(EvalState & state, const PosIdx pos, Value * * args, Value & v)
{
    v.mkInt(state.forceInt(*args[0], pos, "while evaluating the first argument passed to builtins.bitXor")
            ^ state.forceInt(*args[1], pos, "while evaluating the second argument passed to builtins.bitXor"));
}

static RegisterPrimOp primop_bitXor({
    .name = "__bitXor",
    .args = {"e1", "e2"},
    .doc = R"(
      Return the bitwise XOR of the integers *e1* and *e2*.
    )",
    .fun = prim_bitXor,
});

static void prim_lessThan(EvalState & state, const PosIdx pos, Value * * args, Value & v)
{
    state.forceValue(*args[0], pos);
    state.forceValue(*args[1], pos);
    // pos is exact here, no need for a message.
    CompareValues comp(state, noPos, "");
    v.mkBool(comp(args[0], args[1]));
}

static RegisterPrimOp primop_lessThan({
    .name = "__lessThan",
    .args = {"e1", "e2"},
    .doc = R"(
      Return `true` if the number *e1* is less than the number *e2*, and
      `false` otherwise. Evaluation aborts if either *e1* or *e2* does not
      evaluate to a number.
    )",
    .fun = prim_lessThan,
});


/*************************************************************
 * String manipulation
 *************************************************************/


/* Convert the argument to a string.  Paths are *not* copied to the
   store, so `toString /foo/bar' yields `"/foo/bar"', not
   `"/nix/store/whatever..."'. */
static void prim_toString(EvalState & state, const PosIdx pos, Value * * args, Value & v)
{
    NixStringContext context;
    auto s = state.coerceToString(pos, *args[0], context,
            "while evaluating the first argument passed to builtins.toString",
            true, false);
    v.mkString(*s, context);
}

static RegisterPrimOp primop_toString({
    .name = "toString",
    .args = {"e"},
    .doc = R"(
      Convert the expression *e* to a string. *e* can be:

        - A string (in which case the string is returned unmodified).

        - A path (e.g., `toString /foo/bar` yields `"/foo/bar"`.

        - A set containing `{ __toString = self: ...; }` or `{ outPath = ...; }`.

        - An integer.

        - A list, in which case the string representations of its elements
          are joined with spaces.

        - A Boolean (`false` yields `""`, `true` yields `"1"`).

        - `null`, which yields the empty string.
    )",
    .fun = prim_toString,
});

/* `substring start len str' returns the substring of `str' starting
   at character position `min(start, stringLength str)' inclusive and
   ending at `min(start + len, stringLength str)'.  `start' must be
   non-negative. */
static void prim_substring(EvalState & state, const PosIdx pos, Value * * args, Value & v)
{
    int start = state.forceInt(*args[0], pos, "while evaluating the first argument (the start offset) passed to builtins.substring");

    if (start < 0)
        state.error<EvalError>("negative start position in 'substring'").atPos(pos).debugThrow();


    int len = state.forceInt(*args[1], pos, "while evaluating the second argument (the substring length) passed to builtins.substring");

    // Special-case on empty substring to avoid O(n) strlen
    // This allows for the use of empty substrings to efficently capture string context
    if (len == 0) {
        state.forceValue(*args[2], pos);
        if (args[2]->type() == nString) {
            v.mkString("", args[2]->context());
            return;
        }
    }

    NixStringContext context;
    auto s = state.coerceToString(pos, *args[2], context, "while evaluating the third argument (the string) passed to builtins.substring");

    v.mkString((unsigned int) start >= s->size() ? "" : s->substr(start, len), context);
}

static RegisterPrimOp primop_substring({
    .name = "__substring",
    .args = {"start", "len", "s"},
    .doc = R"(
      Return the substring of *s* from character position *start*
      (zero-based) up to but not including *start + len*. If *start* is
      greater than the length of the string, an empty string is returned.
      If *start + len* lies beyond the end of the string or *len* is `-1`,
      only the substring up to the end of the string is returned.
      *start* must be non-negative.
      For example,

      ```nix
      builtins.substring 0 3 "nixos"
      ```

      evaluates to `"nix"`.
    )",
    .fun = prim_substring,
});

static void prim_stringLength(EvalState & state, const PosIdx pos, Value * * args, Value & v)
{
    NixStringContext context;
    auto s = state.coerceToString(pos, *args[0], context, "while evaluating the argument passed to builtins.stringLength");
    v.mkInt(s->size());
}

static RegisterPrimOp primop_stringLength({
    .name = "__stringLength",
    .args = {"e"},
    .doc = R"(
      Return the number of bytes of the string *e*. If *e* is not a string,
      evaluation is aborted.
    )",
    .fun = prim_stringLength,
});

/* Return the cryptographic hash of a string in base-16. */
static void prim_hashString(EvalState & state, const PosIdx pos, Value * * args, Value & v)
{
    auto algo = state.forceStringNoCtx(*args[0], pos, "while evaluating the first argument passed to builtins.hashString");
    std::optional<HashAlgorithm> ha = parseHashAlgo(algo);
    if (!ha)
        state.error<EvalError>("unknown hash algorithm '%1%'", algo).atPos(pos).debugThrow();

    NixStringContext context; // discarded
    auto s = state.forceString(*args[1], context, pos, "while evaluating the second argument passed to builtins.hashString");

    v.mkString(hashString(*ha, s).to_string(HashFormat::Base16, false));
}

static RegisterPrimOp primop_hashString({
    .name = "__hashString",
    .args = {"type", "s"},
    .doc = R"(
      Return a base-16 representation of the cryptographic hash of string
      *s*. The hash algorithm specified by *type* must be one of `"md5"`,
      `"sha1"`, `"sha256"` or `"sha512"`.
    )",
    .fun = prim_hashString,
});

static void prim_convertHash(EvalState & state, const PosIdx pos, Value * * args, Value & v)
{
    state.forceAttrs(*args[0], pos, "while evaluating the first argument passed to builtins.convertHash");
    auto inputAttrs = args[0]->attrs();

    auto iteratorHash = getAttr(state, state.symbols.create("hash"), inputAttrs, "while locating the attribute 'hash'");
    auto hash = state.forceStringNoCtx(*iteratorHash->value, pos, "while evaluating the attribute 'hash'");

    auto iteratorHashAlgo = inputAttrs->get(state.symbols.create("hashAlgo"));
    std::optional<HashAlgorithm> ha = std::nullopt;
    if (iteratorHashAlgo)
        ha = parseHashAlgo(state.forceStringNoCtx(*iteratorHashAlgo->value, pos, "while evaluating the attribute 'hashAlgo'"));

    auto iteratorToHashFormat = getAttr(state, state.symbols.create("toHashFormat"), args[0]->attrs(), "while locating the attribute 'toHashFormat'");
    HashFormat hf = parseHashFormat(state.forceStringNoCtx(*iteratorToHashFormat->value, pos, "while evaluating the attribute 'toHashFormat'"));

    v.mkString(Hash::parseAny(hash, ha).to_string(hf, hf == HashFormat::SRI));
}

static RegisterPrimOp primop_convertHash({
    .name = "__convertHash",
    .args = {"args"},
    .doc = R"(
      Return the specified representation of a hash string, based on the attributes presented in *args*:

      - `hash`

        The hash to be converted.
        The hash format is detected automatically.

      - `hashAlgo`

        The algorithm used to create the hash. Must be one of
        - `"md5"`
        - `"sha1"`
        - `"sha256"`
        - `"sha512"`

        The attribute may be omitted when `hash` is an [SRI hash](https://www.w3.org/TR/SRI/#the-integrity-attribute) or when the hash is prefixed with the hash algorithm name followed by a colon.
        That `<hashAlgo>:<hashBody>` syntax is supported for backwards compatibility with existing tooling.

      - `toHashFormat`

        The format of the resulting hash. Must be one of
        - `"base16"`
        - `"nix32"`
        - `"base32"` (deprecated alias for `"nix32"`)
        - `"base64"`
        - `"sri"`

      The result hash is the *toHashFormat* representation of the hash *hash*.

      > **Example**
      >
      >   Convert a SHA256 hash in Base16 to SRI:
      >
      > ```nix
      > builtins.convertHash {
      >   hash = "e3b0c44298fc1c149afbf4c8996fb92427ae41e4649b934ca495991b7852b855";
      >   toHashFormat = "sri";
      >   hashAlgo = "sha256";
      > }
      > ```
      >
      >     "sha256-47DEQpj8HBSa+/TImW+5JCeuQeRkm5NMpJWZG3hSuFU="

      > **Example**
      >
      >   Convert a SHA256 hash in SRI to Base16:
      >
      > ```nix
      > builtins.convertHash {
      >   hash = "sha256-47DEQpj8HBSa+/TImW+5JCeuQeRkm5NMpJWZG3hSuFU=";
      >   toHashFormat = "base16";
      > }
      > ```
      >
      >     "e3b0c44298fc1c149afbf4c8996fb92427ae41e4649b934ca495991b7852b855"

      > **Example**
      >
      >   Convert a hash in the form `<hashAlgo>:<hashBody>` in Base16 to SRI:
      >
      > ```nix
      > builtins.convertHash {
      >   hash = "sha256:e3b0c44298fc1c149afbf4c8996fb92427ae41e4649b934ca495991b7852b855";
      >   toHashFormat = "sri";
      > }
      > ```
      >
      >     "sha256-47DEQpj8HBSa+/TImW+5JCeuQeRkm5NMpJWZG3hSuFU="
    )",
    .fun = prim_convertHash,
});

struct RegexCache
{
    // TODO use C++20 transparent comparison when available
    std::unordered_map<std::string_view, std::regex> cache;
    std::list<std::string> keys;

    std::regex get(std::string_view re)
    {
        auto it = cache.find(re);
        if (it != cache.end())
            return it->second;
        keys.emplace_back(re);
        return cache.emplace(keys.back(), std::regex(keys.back(), std::regex::extended)).first->second;
    }
};

std::shared_ptr<RegexCache> makeRegexCache()
{
    return std::make_shared<RegexCache>();
}

void prim_match(EvalState & state, const PosIdx pos, Value * * args, Value & v)
{
    auto re = state.forceStringNoCtx(*args[0], pos, "while evaluating the first argument passed to builtins.match");

    try {

        auto regex = state.regexCache->get(re);

        NixStringContext context;
        const auto str = state.forceString(*args[1], context, pos, "while evaluating the second argument passed to builtins.match");

        std::cmatch match;
        if (!std::regex_match(str.begin(), str.end(), match, regex)) {
            v.mkNull();
            return;
        }

        // the first match is the whole string
        auto list = state.buildList(match.size() - 1);
        for (const auto & [i, v2] : enumerate(list))
            if (!match[i + 1].matched)
                v2 = &state.vNull;
            else
                (v2 = state.allocValue())->mkString(match[i + 1].str());
        v.mkList(list);

    } catch (std::regex_error & e) {
        if (e.code() == std::regex_constants::error_space) {
            // limit is _GLIBCXX_REGEX_STATE_LIMIT for libstdc++
            state.error<EvalError>("memory limit exceeded by regular expression '%s'", re)
                .atPos(pos)
                .debugThrow();
        } else
            state.error<EvalError>("invalid regular expression '%s'", re)
                .atPos(pos)
                .debugThrow();
    }
}

static RegisterPrimOp primop_match({
    .name = "__match",
    .args = {"regex", "str"},
    .doc = R"s(
      Returns a list if the [extended POSIX regular
      expression](http://pubs.opengroup.org/onlinepubs/9699919799/basedefs/V1_chap09.html#tag_09_04)
      *regex* matches *str* precisely, otherwise returns `null`. Each item
      in the list is a regex group.

      ```nix
      builtins.match "ab" "abc"
      ```

      Evaluates to `null`.

      ```nix
      builtins.match "abc" "abc"
      ```

      Evaluates to `[ ]`.

      ```nix
      builtins.match "a(b)(c)" "abc"
      ```

      Evaluates to `[ "b" "c" ]`.

      ```nix
      builtins.match "[[:space:]]+([[:upper:]]+)[[:space:]]+" "  FOO   "
      ```

      Evaluates to `[ "FOO" ]`.
    )s",
    .fun = prim_match,
});

/* Split a string with a regular expression, and return a list of the
   non-matching parts interleaved by the lists of the matching groups. */
void prim_split(EvalState & state, const PosIdx pos, Value * * args, Value & v)
{
    auto re = state.forceStringNoCtx(*args[0], pos, "while evaluating the first argument passed to builtins.split");

    try {

        auto regex = state.regexCache->get(re);

        NixStringContext context;
        const auto str = state.forceString(*args[1], context, pos, "while evaluating the second argument passed to builtins.split");

        auto begin = std::cregex_iterator(str.begin(), str.end(), regex);
        auto end = std::cregex_iterator();

        // Any matches results are surrounded by non-matching results.
        const size_t len = std::distance(begin, end);
        auto list = state.buildList(2 * len + 1);
        size_t idx = 0;

        if (len == 0) {
            list[0] = args[1];
            v.mkList(list);
            return;
        }

        for (auto i = begin; i != end; ++i) {
            assert(idx <= 2 * len + 1 - 3);
            auto match = *i;

            // Add a string for non-matched characters.
            (list[idx++] = state.allocValue())->mkString(match.prefix().str());

            // Add a list for matched substrings.
            const size_t slen = match.size() - 1;

            // Start at 1, beacause the first match is the whole string.
            auto list2 = state.buildList(slen);
            for (const auto & [si, v2] : enumerate(list2)) {
                if (!match[si + 1].matched)
                    v2 = &state.vNull;
                else
                    (v2 = state.allocValue())->mkString(match[si + 1].str());
            }

            (list[idx++] = state.allocValue())->mkList(list2);

            // Add a string for non-matched suffix characters.
            if (idx == 2 * len)
                (list[idx++] = state.allocValue())->mkString(match.suffix().str());
        }

        assert(idx == 2 * len + 1);

        v.mkList(list);

    } catch (std::regex_error & e) {
        if (e.code() == std::regex_constants::error_space) {
            // limit is _GLIBCXX_REGEX_STATE_LIMIT for libstdc++
            state.error<EvalError>("memory limit exceeded by regular expression '%s'", re)
                .atPos(pos)
                .debugThrow();
        } else
            state.error<EvalError>("invalid regular expression '%s'", re)
                .atPos(pos)
                .debugThrow();
    }
}

static RegisterPrimOp primop_split({
    .name = "__split",
    .args = {"regex", "str"},
    .doc = R"s(
      Returns a list composed of non matched strings interleaved with the
      lists of the [extended POSIX regular
      expression](http://pubs.opengroup.org/onlinepubs/9699919799/basedefs/V1_chap09.html#tag_09_04)
      *regex* matches of *str*. Each item in the lists of matched
      sequences is a regex group.

      ```nix
      builtins.split "(a)b" "abc"
      ```

      Evaluates to `[ "" [ "a" ] "c" ]`.

      ```nix
      builtins.split "([ac])" "abc"
      ```

      Evaluates to `[ "" [ "a" ] "b" [ "c" ] "" ]`.

      ```nix
      builtins.split "(a)|(c)" "abc"
      ```

      Evaluates to `[ "" [ "a" null ] "b" [ null "c" ] "" ]`.

      ```nix
      builtins.split "([[:upper:]]+)" " FOO "
      ```

      Evaluates to `[ " " [ "FOO" ] " " ]`.
    )s",
    .fun = prim_split,
});

static void prim_concatStringsSep(EvalState & state, const PosIdx pos, Value * * args, Value & v)
{
    NixStringContext context;

    auto sep = state.forceString(*args[0], context, pos, "while evaluating the first argument (the separator string) passed to builtins.concatStringsSep");
    state.forceList(*args[1], pos, "while evaluating the second argument (the list of strings to concat) passed to builtins.concatStringsSep");

    std::string res;
    res.reserve((args[1]->listSize() + 32) * sep.size());
    bool first = true;

    for (auto elem : args[1]->listItems()) {
        if (first) first = false; else res += sep;
        res += *state.coerceToString(pos, *elem, context, "while evaluating one element of the list of strings to concat passed to builtins.concatStringsSep");
    }

    v.mkString(res, context);
}

static RegisterPrimOp primop_concatStringsSep({
    .name = "__concatStringsSep",
    .args = {"separator", "list"},
    .doc = R"(
      Concatenate a list of strings with a separator between each
      element, e.g. `concatStringsSep "/" ["usr" "local" "bin"] ==
      "usr/local/bin"`.
    )",
    .fun = prim_concatStringsSep,
});

static void prim_replaceStrings(EvalState & state, const PosIdx pos, Value * * args, Value & v)
{
    state.forceList(*args[0], pos, "while evaluating the first argument passed to builtins.replaceStrings");
    state.forceList(*args[1], pos, "while evaluating the second argument passed to builtins.replaceStrings");
    if (args[0]->listSize() != args[1]->listSize())
        state.error<EvalError>(
            "'from' and 'to' arguments passed to builtins.replaceStrings have different lengths"
        ).atPos(pos).debugThrow();

    std::vector<std::string> from;
    from.reserve(args[0]->listSize());
    for (auto elem : args[0]->listItems())
        from.emplace_back(state.forceString(*elem, pos, "while evaluating one of the strings to replace passed to builtins.replaceStrings"));

    std::unordered_map<size_t, std::string> cache;
    auto to = args[1]->listItems();

    NixStringContext context;
    auto s = state.forceString(*args[2], context, pos, "while evaluating the third argument passed to builtins.replaceStrings");

    std::string res;
    // Loops one past last character to handle the case where 'from' contains an empty string.
    for (size_t p = 0; p <= s.size(); ) {
        bool found = false;
        auto i = from.begin();
        auto j = to.begin();
        size_t j_index = 0;
        for (; i != from.end(); ++i, ++j, ++j_index)
            if (s.compare(p, i->size(), *i) == 0) {
                found = true;
                auto v = cache.find(j_index);
                if (v == cache.end()) {
                    NixStringContext ctx;
                    auto ts = state.forceString(**j, ctx, pos, "while evaluating one of the replacement strings passed to builtins.replaceStrings");
                    v = (cache.emplace(j_index, ts)).first;
                    for (auto& path : ctx)
                        context.insert(path);
                }
                res += v->second;
                if (i->empty()) {
                    if (p < s.size())
                        res += s[p];
                    p++;
                } else {
                    p += i->size();
                }
                break;
            }
        if (!found) {
            if (p < s.size())
                res += s[p];
            p++;
        }
    }

    v.mkString(res, context);
}

static RegisterPrimOp primop_replaceStrings({
    .name = "__replaceStrings",
    .args = {"from", "to", "s"},
    .doc = R"(
      Given string *s*, replace every occurrence of the strings in *from*
      with the corresponding string in *to*.

      The argument *to* is lazy, that is, it is only evaluated when its corresponding pattern in *from* is matched in the string *s*

      Example:

      ```nix
      builtins.replaceStrings ["oo" "a"] ["a" "i"] "foobar"
      ```

      evaluates to `"fabir"`.
    )",
    .fun = prim_replaceStrings,
});


/*************************************************************
 * Versions
 *************************************************************/


static void prim_parseDrvName(EvalState & state, const PosIdx pos, Value * * args, Value & v)
{
    auto name = state.forceStringNoCtx(*args[0], pos, "while evaluating the first argument passed to builtins.parseDrvName");
    DrvName parsed(name);
    auto attrs = state.buildBindings(2);
    attrs.alloc(state.sName).mkString(parsed.name);
    attrs.alloc("version").mkString(parsed.version);
    v.mkAttrs(attrs);
}

static RegisterPrimOp primop_parseDrvName({
    .name = "__parseDrvName",
    .args = {"s"},
    .doc = R"(
      Split the string *s* into a package name and version. The package
      name is everything up to but not including the first dash not followed
      by a letter, and the version is everything following that dash. The
      result is returned in a set `{ name, version }`. Thus,
      `builtins.parseDrvName "nix-0.12pre12876"` returns `{ name =
      "nix"; version = "0.12pre12876"; }`.
    )",
    .fun = prim_parseDrvName,
});

static void prim_compareVersions(EvalState & state, const PosIdx pos, Value * * args, Value & v)
{
    auto version1 = state.forceStringNoCtx(*args[0], pos, "while evaluating the first argument passed to builtins.compareVersions");
    auto version2 = state.forceStringNoCtx(*args[1], pos, "while evaluating the second argument passed to builtins.compareVersions");
    v.mkInt(compareVersions(version1, version2));
}

static RegisterPrimOp primop_compareVersions({
    .name = "__compareVersions",
    .args = {"s1", "s2"},
    .doc = R"(
      Compare two strings representing versions and return `-1` if
      version *s1* is older than version *s2*, `0` if they are the same,
      and `1` if *s1* is newer than *s2*. The version comparison
      algorithm is the same as the one used by [`nix-env
      -u`](../command-ref/nix-env.md#operation---upgrade).
    )",
    .fun = prim_compareVersions,
});

static void prim_splitVersion(EvalState & state, const PosIdx pos, Value * * args, Value & v)
{
    auto version = state.forceStringNoCtx(*args[0], pos, "while evaluating the first argument passed to builtins.splitVersion");
    auto iter = version.cbegin();
    Strings components;
    while (iter != version.cend()) {
        auto component = nextComponent(iter, version.cend());
        if (component.empty())
            break;
        components.emplace_back(component);
    }
    auto list = state.buildList(components.size());
    for (const auto & [n, component] : enumerate(components))
        (list[n] = state.allocValue())->mkString(std::move(component));
    v.mkList(list);
}

static RegisterPrimOp primop_splitVersion({
    .name = "__splitVersion",
    .args = {"s"},
    .doc = R"(
      Split a string representing a version into its components, by the
      same version splitting logic underlying the version comparison in
      [`nix-env -u`](../command-ref/nix-env.md#operation---upgrade).
    )",
    .fun = prim_splitVersion,
});


/*************************************************************
 * Primop registration
 *************************************************************/


RegisterPrimOp::PrimOps * RegisterPrimOp::primOps;


RegisterPrimOp::RegisterPrimOp(PrimOp && primOp)
{
    if (!primOps) primOps = new PrimOps;
    primOps->push_back(std::move(primOp));
}


void EvalState::createBaseEnv()
{
    baseEnv.up = 0;

    /* Add global constants such as `true' to the base environment. */
    Value v;

    /* `builtins' must be first! */
    v.mkAttrs(buildBindings(128).finish());
    addConstant("builtins", v, {
        .type = nAttrs,
        .doc = R"(
          Contains all the [built-in functions](@docroot@/language/builtins.md) and values.

          Since built-in functions were added over time, [testing for attributes](./operators.md#has-attribute) in `builtins` can be used for graceful fallback on older Nix installations:

          ```nix
          # if hasContext is not available, we assume `s` has a context
          if builtins ? hasContext then builtins.hasContext s else true
          ```
        )",
    });

    v.mkBool(true);
    addConstant("true", v, {
        .type = nBool,
        .doc = R"(
          Primitive value.

          It can be returned by
          [comparison operators](@docroot@/language/operators.md#Comparison)
          and used in
          [conditional expressions](@docroot@/language/constructs.md#Conditionals).

          The name `true` is not special, and can be shadowed:

          ```nix-repl
          nix-repl> let true = 1; in true
          1
          ```
        )",
    });

    v.mkBool(false);
    addConstant("false", v, {
        .type = nBool,
        .doc = R"(
          Primitive value.

          It can be returned by
          [comparison operators](@docroot@/language/operators.md#Comparison)
          and used in
          [conditional expressions](@docroot@/language/constructs.md#Conditionals).

          The name `false` is not special, and can be shadowed:

          ```nix-repl
          nix-repl> let false = 1; in false
          1
          ```
        )",
    });

    addConstant("null", &vNull, {
        .type = nNull,
        .doc = R"(
          Primitive value.

          The name `null` is not special, and can be shadowed:

          ```nix-repl
          nix-repl> let null = 1; in null
          1
          ```
        )",
    });

    if (!evalSettings.pureEval) {
        v.mkInt(time(0));
    }
    addConstant("__currentTime", v, {
        .type = nInt,
        .doc = R"(
          Return the [Unix time](https://en.wikipedia.org/wiki/Unix_time) at first evaluation.
          Repeated references to that name will re-use the initially obtained value.

          Example:

          ```console
          $ nix repl
          Welcome to Nix 2.15.1 Type :? for help.

          nix-repl> builtins.currentTime
          1683705525

          nix-repl> builtins.currentTime
          1683705525
          ```

          The [store path](@docroot@/glossary.md#gloss-store-path) of a derivation depending on `currentTime` will differ for each evaluation, unless both evaluate `builtins.currentTime` in the same second.
        )",
        .impureOnly = true,
    });

    if (!evalSettings.pureEval)
        v.mkString(evalSettings.getCurrentSystem());
    addConstant("__currentSystem", v, {
        .type = nString,
        .doc = R"(
          The value of the
          [`eval-system`](@docroot@/command-ref/conf-file.md#conf-eval-system)
          or else
          [`system`](@docroot@/command-ref/conf-file.md#conf-system)
          configuration option.

          It can be used to set the `system` attribute for [`builtins.derivation`](@docroot@/language/derivations.md) such that the resulting derivation can be built on the same system that evaluates the Nix expression:

          ```nix
           builtins.derivation {
             # ...
             system = builtins.currentSystem;
          }
          ```

          It can be overridden in order to create derivations for different system than the current one:

          ```console
          $ nix-instantiate --system "mips64-linux" --eval --expr 'builtins.currentSystem'
          "mips64-linux"
          ```
        )",
        .impureOnly = true,
    });

    v.mkString(nixVersion);
    addConstant("__nixVersion", v, {
        .type = nString,
        .doc = R"(
          The version of Nix.

          For example, where the command line returns the current Nix version,

          ```shell-session
          $ nix --version
          nix (Nix) 2.16.0
          ```

          the Nix language evaluator returns the same value:

          ```nix-repl
          nix-repl> builtins.nixVersion
          "2.16.0"
          ```
        )",
    });

    v.mkString(store->storeDir);
    addConstant("__storeDir", v, {
        .type = nString,
        .doc = R"(
          Logical file system location of the [Nix store](@docroot@/glossary.md#gloss-store) currently in use.

          This value is determined by the `store` parameter in [Store URLs](@docroot@/store/types/index.md#store-url-format):

          ```shell-session
          $ nix-instantiate --store 'dummy://?store=/blah' --eval --expr builtins.storeDir
          "/blah"
          ```
        )",
    });

    /* Language version.  This should be increased every time a new
       language feature gets added.  It's not necessary to increase it
       when primops get added, because you can just use `builtins ?
       primOp' to check. */
    v.mkInt(6);
    addConstant("__langVersion", v, {
        .type = nInt,
        .doc = R"(
          The current version of the Nix language.
        )",
    });

    // Miscellaneous
    if (evalSettings.enableNativeCode) {
        addPrimOp({
            .name = "__importNative",
            .arity = 2,
            .fun = prim_importNative,
        });
        addPrimOp({
            .name = "__exec",
            .arity = 1,
            .fun = prim_exec,
        });
    }

    addPrimOp({
        .name = "__traceVerbose",
        .args = { "e1", "e2" },
        .arity = 2,
        .doc = R"(
          Evaluate *e1* and print its abstract syntax representation on standard
          error if `--trace-verbose` is enabled. Then return *e2*. This function
          is useful for debugging.
        )",
        .fun = evalSettings.traceVerbose ? prim_trace : prim_second,
    });

    /* Add a value containing the current Nix expression search path. */
    auto list = buildList(searchPath.elements.size());
    for (const auto & [n, i] : enumerate(searchPath.elements)) {
        auto attrs = buildBindings(2);
        attrs.alloc("path").mkString(i.path.s);
        attrs.alloc("prefix").mkString(i.prefix.s);
        (list[n] = allocValue())->mkAttrs(attrs);
    }
    v.mkList(list);
    addConstant("__nixPath", v, {
        .type = nList,
        .doc = R"(
          The value of the [`nix-path` configuration setting](@docroot@/command-ref/conf-file.md#conf-nix-path): a list of search path entries used to resolve [lookup paths](@docroot@/language/constructs/lookup-path.md).

          Lookup path expressions are [desugared](https://en.wikipedia.org/wiki/Syntactic_sugar) using this and
          [`builtins.findFile`](./builtins.html#builtins-findFile):

          ```nix
          <nixpkgs>
          ```

          is equivalent to:

          ```nix
          builtins.findFile builtins.nixPath "nixpkgs"
          ```
        )",
    });

    if (RegisterPrimOp::primOps)
        for (auto & primOp : *RegisterPrimOp::primOps)
            if (experimentalFeatureSettings.isEnabled(primOp.experimentalFeature))
            {
                auto primOpAdjusted = primOp;
                primOpAdjusted.arity = std::max(primOp.args.size(), primOp.arity);
                addPrimOp(std::move(primOpAdjusted));
            }

    /* Add a wrapper around the derivation primop that computes the
       `drvPath' and `outPath' attributes lazily.

       Null docs because it is documented separately.
       */
    auto vDerivation = allocValue();
    addConstant("derivation", vDerivation, {
        .type = nFunction,
    });

    /* Now that we've added all primops, sort the `builtins' set,
       because attribute lookups expect it to be sorted. */
    baseEnv.values[0]->payload.attrs->sort();

    staticBaseEnv->sort();

    /* Note: we have to initialize the 'derivation' constant *after*
       building baseEnv/staticBaseEnv because it uses 'builtins'. */
    evalFile(derivationInternal, *vDerivation);
}


}<|MERGE_RESOLUTION|>--- conflicted
+++ resolved
@@ -3419,18 +3419,11 @@
     auto comparator = [&](Value * a, Value * b) {
         /* Optimization: if the comparator is lessThan, bypass
            callFunction. */
-        /* TODO: (layus) this is absurd. An optimisation like this
-           should be outside the lambda creation */
-<<<<<<< HEAD
-        if (args[0]->isPrimOp() && args[0]->primOp()->fun == prim_lessThan)
-            return CompareValues(state, noPos, "while evaluating the ordering function passed to builtins.sort")(a, b);
-=======
         if (args[0]->isPrimOp()) {
-            auto ptr = args[0]->primOp->fun.target<decltype(&prim_lessThan)>();
+            auto ptr = args[0]->primOp()->fun.target<decltype(&prim_lessThan)>();
             if (ptr && *ptr == prim_lessThan)
                 return CompareValues(state, noPos, "while evaluating the ordering function passed to builtins.sort")(a, b);
         }
->>>>>>> d53ad516
 
         Value * vs[] = {a, b};
         Value vBool;
