--- conflicted
+++ resolved
@@ -71,13 +71,9 @@
     bool unpack = false;
     std::string name;
     Hash expectedHash;
-<<<<<<< HEAD
-    unsigned int ttl = settings.tarballTtl;
+    unsigned int ttl;
     bool gcRoot = false;
     bool getLastModified = false;
-=======
-    unsigned int ttl;
->>>>>>> 99af8220
 
     CachedDownloadRequest(const std::string & uri);
     CachedDownloadRequest() = delete;
