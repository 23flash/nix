--- conflicted
+++ resolved
@@ -397,13 +397,8 @@
             info = std::make_shared<ValidPathInfo>(StorePath(path));
             auto deriver = readString(conn->from);
             if (deriver != "") info->deriver = parseStorePath(deriver);
-<<<<<<< HEAD
-            info->narHash = Hash(readString(conn->from), htSHA256);
+            info->narHash = Hash::parseAny(readString(conn->from), htSHA256);
             info->references = read(*this, conn->from, Proxy<StorePathSet> {});
-=======
-            info->narHash = Hash::parseAny(readString(conn->from), htSHA256);
-            info->references = readStorePaths<StorePathSet>(*this, conn->from);
->>>>>>> cf939055
             conn->from >> info->registrationTime >> info->narSize;
             if (GET_PROTOCOL_MINOR(conn->daemonVersion) >= 16) {
                 conn->from >> info->ultimate;
