--- conflicted
+++ resolved
@@ -45,13 +45,8 @@
     , isFlake(json.find("flake") != json.end() ? (bool) json["flake"] : true)
     , parentPath(json.find("parent") != json.end() ? (std::optional<InputPath>) json["parent"] : std::nullopt)
 {
-<<<<<<< HEAD
-    if (!lockedRef.input.isLocked() && !lockedRef.input.isRelative())
-        throw Error("lock file contains unlocked input '%s'",
-=======
-    if (!lockedRef.input.isConsideredLocked(fetchSettings))
+    if (!lockedRef.input.isConsideredLocked(fetchSettings) && !lockedRef.input.isRelative())
         throw Error("Lock file contains unlocked input '%s'. Use '--allow-dirty-locks' to accept this lock file.",
->>>>>>> e02026ad
             fetchers::attrsToJSON(lockedRef.input.toAttrs()));
 
     // For backward compatibility, lock file entries are implicitly final.
@@ -256,13 +251,10 @@
     for (auto & i : nodes) {
         if (i == ref<const Node>(root)) continue;
         auto node = i.dynamic_pointer_cast<const LockedNode>();
-<<<<<<< HEAD
         if (node
-            && (!node->lockedRef.input.isLocked() || !node->lockedRef.input.isFinal())
+            && (!node->lockedRef.input.isConsideredLocked(fetchSettings)
+                || !node->lockedRef.input.isFinal())
             && !node->lockedRef.input.isRelative())
-=======
-        if (node && (!node->lockedRef.input.isConsideredLocked(fetchSettings) || !node->lockedRef.input.isFinal()))
->>>>>>> e02026ad
             return node->lockedRef;
     }
 
