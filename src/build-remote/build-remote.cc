#include <cstdlib>
#include <cstring>
#include <algorithm>
#include <set>
#include <memory>
#include <tuple>
#include <iomanip>
#if __APPLE__
#include <sys/time.h>
#endif

#include "machines.hh"
#include "shared.hh"
#include "pathlocks.hh"
#include "globals.hh"
#include "serialise.hh"
#include "store-api.hh"
#include "derivations.hh"
#include "local-store.hh"
#include "legacy.hh"

using namespace nix;
using std::cin;

static void handleAlarm(int sig) {
}

std::string escapeUri(std::string uri)
{
    std::replace(uri.begin(), uri.end(), '/', '_');
    return uri;
}

static string currentLoad;

static AutoCloseFD openSlotLock(const Machine & m, uint64_t slot)
{
    return openLockFile(fmt("%s/%s-%d", currentLoad, escapeUri(m.storeUri), slot), true);
}

static bool allSupportedLocally(Store & store, const std::set<std::string>& requiredFeatures) {
    for (auto & feature : requiredFeatures)
        if (!store.systemFeatures.get().count(feature)) return false;
    return true;
}

static int main_build_remote(int argc, char * * argv)
{
    {
        logger = makeJSONLogger(*logger);

        /* Ensure we don't get any SSH passphrase or host key popups. */
        unsetenv("DISPLAY");
        unsetenv("SSH_ASKPASS");

        /* If we ever use the common args framework, make sure to
           remove initPlugins below and initialize settings first.
        */
        if (argc != 2)
            throw UsageError("called without required arguments");

        verbosity = (Verbosity) std::stoll(argv[1]);

        FdSource source(STDIN_FILENO);

        /* Read the parent's settings. */
        while (readInt(source)) {
            auto name = readString(source);
            auto value = readString(source);
            settings.set(name, value);
        }

        settings.maxBuildJobs.set("1"); // hack to make tests with local?root= work

        initPlugins();

        auto store = openStore();

        /* It would be more appropriate to use $XDG_RUNTIME_DIR, since
           that gets cleared on reboot, but it wouldn't work on macOS. */
        auto currentLoadName = "/current-load";
        if (auto localStore = store.dynamic_pointer_cast<LocalFSStore>())
            currentLoad = std::string { localStore->stateDir } + currentLoadName;
        else
            currentLoad = settings.nixStateDir + currentLoadName;

        std::shared_ptr<Store> sshStore;
        AutoCloseFD bestSlotLock;

        auto machines = getMachines();
        debug("got %d remote builders", machines.size());

        if (machines.empty()) {
            std::cerr << "# decline-permanently\n";
            return 0;
        }

        std::optional<StorePath> drvPath;
        string storeUri;

        while (true) {

            try {
                auto s = readString(source);
                if (s != "try") return 0;
            } catch (EndOfFile &) { return 0; }

            auto amWilling = readInt(source);
            auto neededSystem = readString(source);
            drvPath = store->parseStorePath(readString(source));
            auto requiredFeatures = readStrings<std::set<std::string>>(source);

            auto canBuildLocally = amWilling
                 &&  (  neededSystem == settings.thisSystem
                     || settings.extraPlatforms.get().count(neededSystem) > 0)
                 &&  allSupportedLocally(*store, requiredFeatures);

            /* Error ignored here, will be caught later */
            mkdir(currentLoad.c_str(), 0777);

            while (true) {
                bestSlotLock = -1;
                AutoCloseFD lock = openLockFile(currentLoad + "/main-lock", true);
                lockFile(lock.get(), ltWrite, true);

                bool rightType = false;

                Machine * bestMachine = nullptr;
                uint64_t bestLoad = 0;
                for (auto & m : machines) {
                    debug("considering building on remote machine '%s'", m.storeUri);

                    if (m.enabled && std::find(m.systemTypes.begin(),
                            m.systemTypes.end(),
                            neededSystem) != m.systemTypes.end() &&
                        m.allSupported(requiredFeatures) &&
                        m.mandatoryMet(requiredFeatures)) {
                        rightType = true;
                        AutoCloseFD free;
                        uint64_t load = 0;
                        for (uint64_t slot = 0; slot < m.maxJobs; ++slot) {
                            auto slotLock = openSlotLock(m, slot);
                            if (lockFile(slotLock.get(), ltWrite, false)) {
                                if (!free) {
                                    free = std::move(slotLock);
                                }
                            } else {
                                ++load;
                            }
                        }
                        if (!free) {
                            continue;
                        }
                        bool best = false;
                        if (!bestSlotLock) {
                            best = true;
                        } else if (load / m.speedFactor < bestLoad / bestMachine->speedFactor) {
                            best = true;
                        } else if (load / m.speedFactor == bestLoad / bestMachine->speedFactor) {
                            if (m.speedFactor > bestMachine->speedFactor) {
                                best = true;
                            } else if (m.speedFactor == bestMachine->speedFactor) {
                                if (load < bestLoad) {
                                    best = true;
                                }
                            }
                        }
                        if (best) {
                            bestLoad = load;
                            bestSlotLock = std::move(free);
                            bestMachine = &m;
                        }
                    }
                }

                if (!bestSlotLock) {
                    if (rightType && !canBuildLocally)
                        std::cerr << "# postpone\n";
                    else
                    {
                        // build the hint template.
                        string errorText =
                            "Failed to find a machine for remote build!\n"
                            "derivation: %s\nrequired (system, features): (%s, %s)";
                        errorText += "\n%s available machines:";
                        errorText += "\n(systems, maxjobs, supportedFeatures, mandatoryFeatures)";

                        for (unsigned int i = 0; i < machines.size(); ++i)
                            errorText += "\n(%s, %s, %s, %s)";

                        // add the template values.
                        string drvstr;
                        if (drvPath.has_value())
                            drvstr = drvPath->to_string();
                        else
                            drvstr = "<unknown>";

                        auto error = hintformat(errorText);
                        error
                            % drvstr
                            % neededSystem
                            % concatStringsSep<StringSet>(", ", requiredFeatures)
                            % machines.size();

                        for (auto & m : machines)
                            error
                                % concatStringsSep<vector<string>>(", ", m.systemTypes)
                                % m.maxJobs
                                % concatStringsSep<StringSet>(", ", m.supportedFeatures)
                                % concatStringsSep<StringSet>(", ", m.mandatoryFeatures);

                        printMsg(canBuildLocally ? lvlChatty : lvlWarn, error);

                        std::cerr << "# decline\n";
                    }
                    break;
                }

#if __APPLE__
                futimes(bestSlotLock.get(), NULL);
#else
                futimens(bestSlotLock.get(), NULL);
#endif

                lock = -1;

                try {

                    Activity act(*logger, lvlTalkative, actUnknown, fmt("connecting to '%s'", bestMachine->storeUri));

                    sshStore = bestMachine->openStore();
                    sshStore->connect();
                    storeUri = bestMachine->storeUri;

                } catch (std::exception & e) {
                    auto msg = chomp(drainFD(5, false));
                    printError("cannot build on '%s': %s%s",
                        bestMachine->storeUri, e.what(),
                        msg.empty() ? "" : ": " + msg);
                    bestMachine->enabled = false;
                    continue;
                }

                goto connected;
            }
        }

connected:
        close(5);

        assert(sshStore);
        auto sshStore2 = ref<Store>(sshStore);

        std::cerr << "# accept\n" << storeUri << "\n";

        auto inputs = readStrings<PathSet>(source);
        auto wantedOutputs = readStrings<StringSet>(source);

        AutoCloseFD uploadLock = openLockFile(currentLoad + "/" + escapeUri(storeUri) + ".upload-lock", true);

        {
            Activity act(*logger, lvlTalkative, actUnknown, fmt("waiting for the upload lock to '%s'", storeUri));

            auto old = signal(SIGALRM, handleAlarm);
            alarm(15 * 60);
            if (!lockFile(uploadLock.get(), ltWrite, true))
                printError("somebody is hogging the upload lock for '%s', continuing...");
            alarm(0);
            signal(SIGALRM, old);
        }

        auto substitute = settings.buildersUseSubstitutes ? Substitute : NoSubstitute;

        auto copyStorePathImpl = sshStore2->isTrusting ? copyStorePathAdapter : copyOrBuildStorePath;

        {
            Activity act(*logger, lvlTalkative, actUnknown, fmt("copying dependencies to '%s'", storeUri));
            copyPaths(store, sshStore2, store->parseStorePathSet(inputs), NoRepair, NoCheckSigs, substitute, copyStorePathImpl);
        }

        uploadLock = -1;

<<<<<<< HEAD
        BasicDerivation drv = store->readDerivation(*drvPath);
=======
        auto drv = store->readDerivation(*drvPath);
        auto outputHashes = staticOutputHashes(*store, drv);
        drv.inputSrcs = store->parseStorePathSet(inputs);
>>>>>>> 5b42e5b1

        if (sshStore2->isTrusting || derivationIsCA(drv.type())) {
            drv.inputSrcs = store->parseStorePathSet(inputs);
            auto result = sshStore2->buildDerivation(*drvPath, drv);
            if (!result.success())
                throw Error("build of '%s' on '%s' failed: %s", store->printStorePath(*drvPath), storeUri, result.errorMsg);
        } else {
            copyPaths(store, sshStore2, {*drvPath}, NoRepair, NoCheckSigs, substitute, copyStorePathImpl);
            sshStore2->buildPaths({{*drvPath}});
        }


        std::set<Realisation> missingRealisations;
        StorePathSet missingPaths;
        if (settings.isExperimentalFeatureEnabled("ca-derivations") && !derivationHasKnownOutputPaths(drv.type())) {
            for (auto & outputName : wantedOutputs) {
                auto thisOutputHash = outputHashes.at(outputName);
                auto thisOutputId = DrvOutput{ thisOutputHash, outputName };
                if (!store->queryRealisation(thisOutputId)) {
                    debug("missing output %s", outputName);
                    assert(result.builtOutputs.count(thisOutputId));
                    auto newRealisation = result.builtOutputs.at(thisOutputId);
                    missingRealisations.insert(newRealisation);
                    missingPaths.insert(newRealisation.outPath);
                }
            }
        } else {
            auto outputPaths = drv.outputsAndOptPaths(*store);
            for (auto & [outputName, hopefullyOutputPath] : outputPaths) {
                assert(hopefullyOutputPath.second);
                if (!store->isValidPath(*hopefullyOutputPath.second))
                    missingPaths.insert(*hopefullyOutputPath.second);
            }
        }

        if (!missingPaths.empty()) {
            Activity act(*logger, lvlTalkative, actUnknown, fmt("copying outputs from '%s'", storeUri));
            if (auto localStore = store.dynamic_pointer_cast<LocalStore>())
<<<<<<< HEAD
                for (auto & i : missing)
                    localStore->locksHeld.insert(store->printStorePath(i)); /* FIXME: ugly */
            /* No `copyStorePathImpl` because we always trust ourselves. */
            copyPaths(ref<Store>(sshStore), store, missing, NoRepair, NoCheckSigs, NoSubstitute);
=======
                for (auto & path : missingPaths)
                    localStore->locksHeld.insert(store->printStorePath(path)); /* FIXME: ugly */
            copyPaths(ref<Store>(sshStore), store, missingPaths, NoRepair, NoCheckSigs, NoSubstitute);
        }
        // XXX: Should be done as part of `copyPaths`
        for (auto & realisation : missingRealisations) {
            // Should hold, because if the feature isn't enabled the set
            // of missing realisations should be empty
            settings.requireExperimentalFeature("ca-derivations");
            store->registerDrvOutput(realisation);
>>>>>>> 5b42e5b1
        }

        return 0;
    }
}

static RegisterLegacyCommand r_build_remote("build-remote", main_build_remote);<|MERGE_RESOLUTION|>--- conflicted
+++ resolved
@@ -280,25 +280,22 @@
 
         uploadLock = -1;
 
-<<<<<<< HEAD
         BasicDerivation drv = store->readDerivation(*drvPath);
-=======
-        auto drv = store->readDerivation(*drvPath);
-        auto outputHashes = staticOutputHashes(*store, drv);
-        drv.inputSrcs = store->parseStorePathSet(inputs);
->>>>>>> 5b42e5b1
-
+
+        std::optional<BuildResult> optResult;
         if (sshStore2->isTrusting || derivationIsCA(drv.type())) {
             drv.inputSrcs = store->parseStorePathSet(inputs);
-            auto result = sshStore2->buildDerivation(*drvPath, drv);
+            optResult = sshStore2->buildDerivation(*drvPath, drv);
+            auto & result = *optResult;
             if (!result.success())
                 throw Error("build of '%s' on '%s' failed: %s", store->printStorePath(*drvPath), storeUri, result.errorMsg);
         } else {
-            copyPaths(store, sshStore2, {*drvPath}, NoRepair, NoCheckSigs, substitute, copyStorePathImpl);
+            copyPaths(store, sshStore2, StorePathSet {*drvPath}, NoRepair, NoCheckSigs, substitute, copyStorePathImpl);
             sshStore2->buildPaths({{*drvPath}});
         }
 
 
+        auto outputHashes = staticOutputHashes(*store, drv);
         std::set<Realisation> missingRealisations;
         StorePathSet missingPaths;
         if (settings.isExperimentalFeatureEnabled("ca-derivations") && !derivationHasKnownOutputPaths(drv.type())) {
@@ -307,6 +304,8 @@
                 auto thisOutputId = DrvOutput{ thisOutputHash, outputName };
                 if (!store->queryRealisation(thisOutputId)) {
                     debug("missing output %s", outputName);
+                    assert(optResult);
+                    auto & result = *optResult;
                     assert(result.builtOutputs.count(thisOutputId));
                     auto newRealisation = result.builtOutputs.at(thisOutputId);
                     missingRealisations.insert(newRealisation);
@@ -325,14 +324,9 @@
         if (!missingPaths.empty()) {
             Activity act(*logger, lvlTalkative, actUnknown, fmt("copying outputs from '%s'", storeUri));
             if (auto localStore = store.dynamic_pointer_cast<LocalStore>())
-<<<<<<< HEAD
-                for (auto & i : missing)
-                    localStore->locksHeld.insert(store->printStorePath(i)); /* FIXME: ugly */
-            /* No `copyStorePathImpl` because we always trust ourselves. */
-            copyPaths(ref<Store>(sshStore), store, missing, NoRepair, NoCheckSigs, NoSubstitute);
-=======
                 for (auto & path : missingPaths)
                     localStore->locksHeld.insert(store->printStorePath(path)); /* FIXME: ugly */
+            /* No `copyStorePathImpl` because we always trust ourselves. */
             copyPaths(ref<Store>(sshStore), store, missingPaths, NoRepair, NoCheckSigs, NoSubstitute);
         }
         // XXX: Should be done as part of `copyPaths`
@@ -341,7 +335,6 @@
             // of missing realisations should be empty
             settings.requireExperimentalFeature("ca-derivations");
             store->registerDrvOutput(realisation);
->>>>>>> 5b42e5b1
         }
 
         return 0;
