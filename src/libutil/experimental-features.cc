--- conflicted
+++ resolved
@@ -12,7 +12,7 @@
     std::string_view description;
 };
 
-constexpr std::array<ExperimentalFeatureDetails, 14> xpFeatureDetails = {{
+constexpr std::array<ExperimentalFeatureDetails, 15> xpFeatureDetails = {{
     {
         .tag = Xp::CaDerivations,
         .name = "ca-derivations",
@@ -215,7 +215,13 @@
         )",
     },
     {
-<<<<<<< HEAD
+        .tag = Xp::ParseTomlTimestamps,
+        .name = "parse-toml-timestamps",
+        .description = R"(
+            Allow parsing of timestamps in builtins.fromTOML.
+        )",
+    },
+    {
         .tag = Xp::ReadOnlyLocalStore,
         .name = "read-only-local-store",
         .description = R"(
@@ -229,12 +235,6 @@
             While the filesystem the database resides on might be read-only to this
             process, consider whether another user, process, or system, might have
             write access to it.
-=======
-        .tag = Xp::ParseTomlTimestamps,
-        .name = "parse-toml-timestamps",
-        .description = R"(
-            Allow parsing of timestamps in builtins.fromTOML.
->>>>>>> 041486b1
         )",
     },
 }};
