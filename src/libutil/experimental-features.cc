#include "experimental-features.hh"
#include "util.hh"

#include "nlohmann/json.hpp"

namespace nix {

<<<<<<< HEAD
std::map<ExperimentalFeature, std::string> stringifiedXpFeatures = {
    { Xp::CaDerivations, "ca-derivations" },
    { Xp::ImpureDerivations, "impure-derivations" },
    { Xp::Flakes, "flakes" },
    { Xp::NixCommand, "nix-command" },
    { Xp::RecursiveNix, "recursive-nix" },
    { Xp::NoUrlLiterals, "no-url-literals" },
    { Xp::FetchClosure, "fetch-closure" },
    { Xp::ReplFlake, "repl-flake" },
    { Xp::AutoAllocateUids, "auto-allocate-uids" },
    { Xp::Cgroups, "cgroups" },
    { Xp::DiscardReferences, "discard-references" },
    { Xp::NixTesting, "nix-testing" },
=======
struct ExperimentalFeatureDetails
{
    ExperimentalFeature tag;
    std::string_view name;
    std::string_view description;
>>>>>>> ef0b4837
};

constexpr std::array<ExperimentalFeatureDetails, 11> xpFeatureDetails = {{
    {
        .tag = Xp::CaDerivations,
        .name = "ca-derivations",
        .description = R"(
            Allow derivations to be content-addressed in order to prevent
            rebuilds when changes to the derivation do not result in changes to
            the derivation's output. See
            [__contentAddressed](@docroot@/language/advanced-attributes.md#adv-attr-__contentAddressed)
            for details.
        )",
    },
    {
        .tag = Xp::ImpureDerivations,
        .name = "impure-derivations",
        .description = R"(
            Allow derivations to produce non-fixed outputs by setting the
            `__impure` derivation attribute to `true`. An impure derivation can
            have differing outputs each time it is built.

            Example:

            ```
            derivation {
              name = "impure";
              builder = /bin/sh;
              __impure = true; # mark this derivation as impure
              args = [ "-c" "read -n 10 random < /dev/random; echo $random > $out" ];
              system = builtins.currentSystem;
            }
            ```

            Each time this derivation is built, it can produce a different
            output (as the builder outputs random bytes to `$out`).  Impure
            derivations also have access to the network, and only fixed-output
            or other impure derivations can rely on impure derivations. Finally,
            an impure derivation cannot also be
            [content-addressed](#xp-feature-ca-derivations).
        )",
    },
    {
        .tag = Xp::Flakes,
        .name = "flakes",
        .description = R"(
            Enable flakes. See the manual entry for [`nix
            flake`](@docroot@/command-ref/new-cli/nix3-flake.md) for details.
        )",
    },
    {
        .tag = Xp::NixCommand,
        .name = "nix-command",
        .description = R"(
            Enable the new `nix` subcommands. See the manual on
            [`nix`](@docroot@/command-ref/new-cli/nix.md) for details.
        )",
    },
    {
        .tag = Xp::RecursiveNix,
        .name = "recursive-nix",
        .description = R"(
            Allow derivation builders to call Nix, and thus build derivations
            recursively.

            Example:

            ```
            with import <nixpkgs> {};

            runCommand "foo"
              {
                 buildInputs = [ nix jq ];
                 NIX_PATH = "nixpkgs=${<nixpkgs>}";
              }
              ''
                hello=$(nix-build -E '(import <nixpkgs> {}).hello.overrideDerivation (args: { name = "recursive-hello"; })')

                mkdir -p $out/bin
                ln -s $hello/bin/hello $out/bin/hello
              ''
            ```

            An important restriction on recursive builders is disallowing
            arbitrary substitutions. For example, running

            ```
            nix-store -r /nix/store/kmwd1hq55akdb9sc7l3finr175dajlby-hello-2.10
            ```

            in the above `runCommand` script would be disallowed, as this could
            lead to derivations with hidden dependencies or breaking
            reproducibility by relying on the current state of the Nix store. An
            exception would be if
            `/nix/store/kmwd1hq55akdb9sc7l3finr175dajlby-hello-2.10` were
            already in the build inputs or built by a previous recursive Nix
            call.
        )",
    },
    {
        .tag = Xp::NoUrlLiterals,
        .name = "no-url-literals",
        .description = R"(
            Disallow unquoted URLs as part of the Nix language syntax. The Nix
            language allows for URL literals, like so:

            ```
            $ nix repl
            Welcome to Nix 2.15.0. Type :? for help.

            nix-repl> http://foo
            "http://foo"
            ```

            But enabling this experimental feature will cause the Nix parser to
            throw an error when encountering a URL literal:

            ```
            $ nix repl --extra-experimental-features 'no-url-literals'
            Welcome to Nix 2.15.0. Type :? for help.

            nix-repl> http://foo
            error: URL literals are disabled

            at «string»:1:1:

            1| http://foo
             | ^

            ```

            While this is currently an experimental feature, unquoted URLs are
            being deprecated and their usage is discouraged.

            The reason is that, as opposed to path literals, URLs have no
            special properties that distinguish them from regular strings, URLs
            containing parameters have to be quoted anyway, and unquoted URLs
            may confuse external tooling.
        )",
    },
    {
        .tag = Xp::FetchClosure,
        .name = "fetch-closure",
        .description = R"(
            Enable the use of the [`fetchClosure`](@docroot@/language/builtins.md#builtins-fetchClosure) built-in function in the Nix language.
        )",
    },
    {
        .tag = Xp::ReplFlake,
        .name = "repl-flake",
        .description = R"(
            Allow passing [installables](@docroot@/command-ref/new-cli/nix.md#installables) to `nix repl`, making its interface consistent with the other experimental commands.
        )",
    },
    {
        .tag = Xp::AutoAllocateUids,
        .name = "auto-allocate-uids",
        .description = R"(
            Allows Nix to automatically pick UIDs for builds, rather than creating
            `nixbld*` user accounts. See the [`auto-allocate-uids`](#conf-auto-allocate-uids) setting for details.
        )",
    },
    {
        .tag = Xp::Cgroups,
        .name = "cgroups",
        .description = R"(
            Allows Nix to execute builds inside cgroups. See
            the [`use-cgroups`](#conf-use-cgroups) setting for details.
        )",
    },
    {
        .tag = Xp::DiscardReferences,
        .name = "discard-references",
        .description = R"(
            Allow the use of the [`unsafeDiscardReferences`](@docroot@/language/advanced-attributes.html#adv-attr-unsafeDiscardReferences) attribute in derivations
            that use [structured attributes](@docroot@/language/advanced-attributes.html#adv-attr-structuredAttrs). This disables scanning of outputs for
            runtime dependencies.
        )",
    },
}};

static_assert(
    []() constexpr {
        for (auto [index, feature] : enumerate(xpFeatureDetails))
            if (index != (size_t)feature.tag)
                return false;
        return true;
    }(),
    "array order does not match enum tag order");

const std::optional<ExperimentalFeature> parseExperimentalFeature(const std::string_view & name)
{
    using ReverseXpMap = std::map<std::string_view, ExperimentalFeature>;

    static std::unique_ptr<ReverseXpMap> reverseXpMap = []() {
        auto reverseXpMap = std::make_unique<ReverseXpMap>();
        for (auto & xpFeature : xpFeatureDetails)
            (*reverseXpMap)[xpFeature.name] = xpFeature.tag;
        return reverseXpMap;
    }();

    if (auto feature = get(*reverseXpMap, name))
        return *feature;
    else
        return std::nullopt;
}

std::string_view showExperimentalFeature(const ExperimentalFeature tag)
{
    assert((size_t)tag < xpFeatureDetails.size());
    return xpFeatureDetails[(size_t)tag].name;
}

nlohmann::json documentExperimentalFeatures() 
{
    StringMap res;
    for (auto & xpFeature : xpFeatureDetails)
        res[std::string { xpFeature.name }] =
            trim(stripIndentation(xpFeature.description));
    return (nlohmann::json) res;
}

std::set<ExperimentalFeature> parseFeatures(const std::set<std::string> & rawFeatures)
{
    std::set<ExperimentalFeature> res;
    for (auto & rawFeature : rawFeatures)
        if (auto feature = parseExperimentalFeature(rawFeature))
            res.insert(*feature);
    return res;
}

MissingExperimentalFeature::MissingExperimentalFeature(ExperimentalFeature feature)
    : Error("experimental Nix feature '%1%' is disabled; use '--extra-experimental-features %1%' to override", showExperimentalFeature(feature))
    , missingFeature(feature)
{}

std::ostream & operator <<(std::ostream & str, const ExperimentalFeature & feature)
{
    return str << showExperimentalFeature(feature);
}

void to_json(nlohmann::json & j, const ExperimentalFeature & feature)
{
    j = showExperimentalFeature(feature);
}

void from_json(const nlohmann::json & j, ExperimentalFeature & feature)
{
    const std::string input = j;
    const auto parsed = parseExperimentalFeature(input);

    if (parsed.has_value())
        feature = *parsed;
    else
        throw Error("Unknown experimental feature '%s' in JSON input", input);
}

}<|MERGE_RESOLUTION|>--- conflicted
+++ resolved
@@ -5,30 +5,14 @@
 
 namespace nix {
 
-<<<<<<< HEAD
-std::map<ExperimentalFeature, std::string> stringifiedXpFeatures = {
-    { Xp::CaDerivations, "ca-derivations" },
-    { Xp::ImpureDerivations, "impure-derivations" },
-    { Xp::Flakes, "flakes" },
-    { Xp::NixCommand, "nix-command" },
-    { Xp::RecursiveNix, "recursive-nix" },
-    { Xp::NoUrlLiterals, "no-url-literals" },
-    { Xp::FetchClosure, "fetch-closure" },
-    { Xp::ReplFlake, "repl-flake" },
-    { Xp::AutoAllocateUids, "auto-allocate-uids" },
-    { Xp::Cgroups, "cgroups" },
-    { Xp::DiscardReferences, "discard-references" },
-    { Xp::NixTesting, "nix-testing" },
-=======
 struct ExperimentalFeatureDetails
 {
     ExperimentalFeature tag;
     std::string_view name;
     std::string_view description;
->>>>>>> ef0b4837
 };
 
-constexpr std::array<ExperimentalFeatureDetails, 11> xpFeatureDetails = {{
+constexpr std::array<ExperimentalFeatureDetails, 12> xpFeatureDetails = {{
     {
         .tag = Xp::CaDerivations,
         .name = "ca-derivations",
@@ -203,6 +187,15 @@
             Allow the use of the [`unsafeDiscardReferences`](@docroot@/language/advanced-attributes.html#adv-attr-unsafeDiscardReferences) attribute in derivations
             that use [structured attributes](@docroot@/language/advanced-attributes.html#adv-attr-structuredAttrs). This disables scanning of outputs for
             runtime dependencies.
+        )",
+    },
+    {
+        .tag = Xp::NixTesting,
+        .name = "nix-testing",
+        .description = R"(
+            A "permanent" experimental feature for extra features we just need
+            for testing. Not actually an "experiment" in the sense of being
+            prospective functionality for regular users.
         )",
     },
 }};
