#pragma once

#include "types.hh"

namespace nix {

<<<<<<< HEAD
enum struct Verbosity : uint64_t {
    Error = 0,
    Warn,
    Info,
    Talkative,
    Chatty,
    Debug,
    Vomit,
};

enum struct ActivityType : uint64_t {
    Unknown = 0,
    CopyPath = 100,
    Download = 101,
    Realise = 102,
    CopyPaths = 103,
    Builds = 104,
    Build = 105,
    OptimiseStore = 106,
    VerifyPaths = 107,
    Substitute = 108,
    QueryPathInfo = 109,
    PostBuildHook = 110,
};

enum struct ResultType : uint64_t {
    FileLinked = 100,
    BuildLogLine = 101,
    UntrustedPath = 102,
    CorruptedPath = 103,
    SetPhase = 104,
    Progress = 105,
    SetExpected = 106,
    PostBuildLogLine = 107,
};
=======
typedef enum {
    lvlError = 0,
    lvlWarn,
    lvlInfo,
    lvlTalkative,
    lvlChatty,
    lvlDebug,
    lvlVomit
} Verbosity;

typedef enum {
    actUnknown = 0,
    actCopyPath = 100,
    actFileTransfer = 101,
    actRealise = 102,
    actCopyPaths = 103,
    actBuilds = 104,
    actBuild = 105,
    actOptimiseStore = 106,
    actVerifyPaths = 107,
    actSubstitute = 108,
    actQueryPathInfo = 109,
    actPostBuildHook = 110,
} ActivityType;

typedef enum {
    resFileLinked = 100,
    resBuildLogLine = 101,
    resUntrustedPath = 102,
    resCorruptedPath = 103,
    resSetPhase = 104,
    resProgress = 105,
    resSetExpected = 106,
    resPostBuildLogLine = 107,
} ResultType;
>>>>>>> f60ce4fa

typedef uint64_t ActivityId;

class Logger
{
    friend struct Activity;

public:

    struct Field
    {
        // FIXME: use std::variant.
        enum { tInt = 0, tString = 1 } type;
        uint64_t i = 0;
        std::string s;
        Field(const std::string & s) : type(tString), s(s) { }
        Field(const char * s) : type(tString), s(s) { }
        Field(const uint64_t & i) : type(tInt), i(i) { }
    };

    typedef std::vector<Field> Fields;

    virtual ~Logger() { }

    virtual void log(Verbosity lvl, const FormatOrString & fs) = 0;

    void log(const FormatOrString & fs)
    {
        log(Verbosity::Info, fs);
    }

    virtual void warn(const std::string & msg);

    virtual void startActivity(ActivityId act, Verbosity lvl, ActivityType type,
        const std::string & s, const Fields & fields, ActivityId parent) { };

    virtual void stopActivity(ActivityId act) { };

    virtual void result(ActivityId act, ResultType type, const Fields & fields) { };

    virtual void writeToStdout(std::string_view s);

    template<typename... Args>
    inline void stdout(const std::string & fs, const Args & ... args)
    {
        boost::format f(fs);
        formatHelper(f, args...);
        writeToStdout(f.str());
    }
};

ActivityId getCurActivity();
void setCurActivity(const ActivityId activityId);

struct Activity
{
    Logger & logger;

    const ActivityId id;

    Activity(Logger & logger, Verbosity lvl, ActivityType type, const std::string & s = "",
        const Logger::Fields & fields = {}, ActivityId parent = getCurActivity());

    Activity(Logger & logger, ActivityType type,
        const Logger::Fields & fields = {}, ActivityId parent = getCurActivity())
        : Activity(logger, Verbosity::Error, type, "", fields, parent) { };

    Activity(const Activity & act) = delete;

    ~Activity();

    void progress(uint64_t done = 0, uint64_t expected = 0, uint64_t running = 0, uint64_t failed = 0) const
    { result(ResultType::Progress, done, expected, running, failed); }

    void setExpected(ActivityType type2, uint64_t expected) const
    { result(ResultType::SetExpected, (uint64_t)type2, expected); }

    template<typename... Args>
    void result(ResultType type, const Args & ... args) const
    {
        Logger::Fields fields;
        nop{(fields.emplace_back(Logger::Field(args)), 1)...};
        result(type, fields);
    }

    void result(ResultType type, const Logger::Fields & fields) const
    {
        logger.result(id, type, fields);
    }

    friend class Logger;
};

struct PushActivity
{
    const ActivityId prevAct;
    PushActivity(ActivityId act) : prevAct(getCurActivity()) { setCurActivity(act); }
    ~PushActivity() { setCurActivity(prevAct); }
};

extern Logger * logger;

Logger * makeDefaultLogger();

Logger * makeJSONLogger(Logger & prevLogger);

bool handleJSONLogMessage(const std::string & msg,
    const Activity & act, std::map<ActivityId, Activity> & activities,
    bool trusted);

extern Verbosity verbosity; /* suppress msgs > this */

/* Print a message if the current log level is at least the specified
   level. Note that this has to be implemented as a macro to ensure
   that the arguments are evaluated lazily. */
#define printMsg(level, args...) \
    do { \
        if (level <= nix::verbosity) { \
            logger->log(level, fmt(args)); \
        } \
    } while (0)

#define printError(args...) printMsg(Verbosity::Error, args)
#define printInfo(args...) printMsg(Verbosity::Info, args)
#define printTalkative(args...) printMsg(Verbosity::Talkative, args)
#define debug(args...) printMsg(Verbosity::Debug, args)
#define vomit(args...) printMsg(Verbosity::Vomit, args)

template<typename... Args>
inline void warn(const std::string & fs, const Args & ... args)
{
    boost::format f(fs);
    formatHelper(f, args...);
    logger->warn(f.str());
}

void warnOnce(bool & haveWarned, const FormatOrString & fs);

void writeToStderr(const string & s);

}<|MERGE_RESOLUTION|>--- conflicted
+++ resolved
@@ -4,7 +4,6 @@
 
 namespace nix {
 
-<<<<<<< HEAD
 enum struct Verbosity : uint64_t {
     Error = 0,
     Warn,
@@ -40,43 +39,6 @@
     SetExpected = 106,
     PostBuildLogLine = 107,
 };
-=======
-typedef enum {
-    lvlError = 0,
-    lvlWarn,
-    lvlInfo,
-    lvlTalkative,
-    lvlChatty,
-    lvlDebug,
-    lvlVomit
-} Verbosity;
-
-typedef enum {
-    actUnknown = 0,
-    actCopyPath = 100,
-    actFileTransfer = 101,
-    actRealise = 102,
-    actCopyPaths = 103,
-    actBuilds = 104,
-    actBuild = 105,
-    actOptimiseStore = 106,
-    actVerifyPaths = 107,
-    actSubstitute = 108,
-    actQueryPathInfo = 109,
-    actPostBuildHook = 110,
-} ActivityType;
-
-typedef enum {
-    resFileLinked = 100,
-    resBuildLogLine = 101,
-    resUntrustedPath = 102,
-    resCorruptedPath = 103,
-    resSetPhase = 104,
-    resProgress = 105,
-    resSetExpected = 106,
-    resPostBuildLogLine = 107,
-} ResultType;
->>>>>>> f60ce4fa
 
 typedef uint64_t ActivityId;
 
