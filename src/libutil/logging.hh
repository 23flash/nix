--- conflicted
+++ resolved
@@ -5,18 +5,7 @@
 
 namespace nix {
 
-<<<<<<< HEAD
-enum struct Verbosity : uint64_t {
-    Error = 0,
-    Warn,
-    Info,
-    Talkative,
-    Chatty,
-    Debug,
-    Vomit,
-};
-
-enum struct ActivityType : uint64_t {
+enum struct ActivityType {
     Unknown = 0,
     CopyPath = 100,
     Download = 101,
@@ -29,9 +18,10 @@
     Substitute = 108,
     QueryPathInfo = 109,
     PostBuildHook = 110,
-};
-
-enum struct ResultType : uint64_t {
+    BuildWaiting = 111,
+};
+
+enum struct ResultType {
     FileLinked = 100,
     BuildLogLine = 101,
     UntrustedPath = 102,
@@ -41,34 +31,6 @@
     SetExpected = 106,
     PostBuildLogLine = 107,
 };
-=======
-typedef enum {
-    actUnknown = 0,
-    actCopyPath = 100,
-    actFileTransfer = 101,
-    actRealise = 102,
-    actCopyPaths = 103,
-    actBuilds = 104,
-    actBuild = 105,
-    actOptimiseStore = 106,
-    actVerifyPaths = 107,
-    actSubstitute = 108,
-    actQueryPathInfo = 109,
-    actPostBuildHook = 110,
-    actBuildWaiting = 111,
-} ActivityType;
-
-typedef enum {
-    resFileLinked = 100,
-    resBuildLogLine = 101,
-    resUntrustedPath = 102,
-    resCorruptedPath = 103,
-    resSetPhase = 104,
-    resProgress = 105,
-    resSetExpected = 106,
-    resPostBuildLogLine = 107,
-} ResultType;
->>>>>>> 6c000eed
 
 typedef uint64_t ActivityId;
 
@@ -205,8 +167,8 @@
         } \
     } while (0)
 
-#define logError(errorInfo...) logErrorInfo(lvlError, errorInfo)
-#define logWarning(errorInfo...) logErrorInfo(lvlWarn, errorInfo)
+#define logError(errorInfo...) logErrorInfo(Verbosity::Error, errorInfo)
+#define logWarning(errorInfo...) logErrorInfo(Verbosity::Warn, errorInfo)
 
 /* Print a string message if the current log level is at least the specified
    level. Note that this has to be implemented as a macro to ensure that the
@@ -224,7 +186,7 @@
 #define debug(args...) printMsg(Verbosity::Debug, args)
 #define vomit(args...) printMsg(Verbosity::Vomit, args)
 
-/* if verbosity >= lvlWarn, print a message with a yellow 'warning:' prefix. */
+/* if verbosity >= Verbosity::Warn, print a message with a yellow 'warning:' prefix. */
 template<typename... Args>
 inline void warn(const std::string & fs, const Args & ... args)
 {
