--- conflicted
+++ resolved
@@ -729,20 +729,14 @@
         store->narFromPath(path, sink);
         auto current = sink.finish();
         if (current.first != info->narHash) {
-<<<<<<< HEAD
             logError({ 
                 .name = "Hash mismatch",
                 .hint = hintfmt(
                     "path '%s' was modified! expected hash '%s', got '%s'",
                     store->printStorePath(path),
-                    info->narHash.to_string(),
-                    current.first.to_string())
+                    info->narHash.to_string(Base32, true),
+                    current.first.to_string(Base32, true))
             });
-=======
-            printError(
-                "path '%s' was modified! expected hash '%s', got '%s'",
-                store->printStorePath(path), info->narHash.to_string(Base32, true), current.first.to_string(Base32, true));
->>>>>>> ac4d43a3
             status = 1;
         }
     }
