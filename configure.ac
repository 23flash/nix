--- conflicted
+++ resolved
@@ -156,10 +156,6 @@
     LIBS="-latomic $LIBS"
 fi
 
-<<<<<<< HEAD
-# Look for OpenSSL, a required dependency. FIXME: this is only (maybe)
-# used by S3BinaryCacheStore.
-=======
 PKG_PROG_PKG_CONFIG
 
 AC_ARG_ENABLE(shared, AC_HELP_STRING([--enable-shared],
@@ -172,8 +168,8 @@
   PKG_CONFIG="$PKG_CONFIG --static"
 fi
 
-# Look for OpenSSL, a required dependency.
->>>>>>> 3e85c57a
+# Look for OpenSSL, a required dependency. FIXME: this is only (maybe)
+# used by S3BinaryCacheStore.
 PKG_CHECK_MODULES([OPENSSL], [libcrypto], [CXXFLAGS="$OPENSSL_CFLAGS $CXXFLAGS"])
 
 
